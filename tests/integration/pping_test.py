--- conflicted
+++ resolved
@@ -3,10 +3,7 @@
 """
 import os
 import getpass
-<<<<<<< HEAD
-=======
 from shutil import which
->>>>>>> bcc2b804
 
 try:
     from subprocess32 import STDOUT, check_output, TimeoutExpired, CalledProcessError
@@ -27,10 +24,7 @@
         return False
 
 
-<<<<<<< HEAD
-=======
 @pytest.mark.timeout(20)
->>>>>>> bcc2b804
 @pytest.mark.skipif(
     can_be_root(), reason="pping can only be tested with root privileges"
 )
@@ -39,10 +33,7 @@
     assert "0 hosts currently marked as down" in output
 
 
-<<<<<<< HEAD
-=======
 @pytest.mark.timeout(20)
->>>>>>> bcc2b804
 @pytest.mark.skipif(
     can_be_root(), reason="pping can only be tested with root privileges"
 )
