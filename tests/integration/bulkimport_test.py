--- conflicted
+++ resolved
@@ -110,17 +110,10 @@
         self.assertTrue(isinstance(objects, bulkimport.AlreadyExists))
 
     def test_created_objects_can_be_saved(self):
-<<<<<<< HEAD
-        data = 'myroom:10.0.90.10:myorg:SRV::::fileserver::WEB:UNIX:MAIL'
-        parser = bulkparse.NetboxBulkParser(data)
-        importer = bulkimport.NetboxImporter(parser)
-        _line_num, objects = six.next(importer)
-=======
         data = 'myroom:10.0.90.10:myorg:SRV:::::fileserver::WEB:UNIX:MAIL'
-        parser = NetboxBulkParser(data)
-        importer = NetboxImporter(parser)
-        _line_num, objects = importer.next()
->>>>>>> 968291db
+        parser = bulkparse.NetboxBulkParser(data)
+        importer = bulkimport.NetboxImporter(parser)
+        _line_num, objects = six.next(importer)
 
         self.assertNotIsInstance(objects, Exception,
                                  msg='Got exception instead of object list')
