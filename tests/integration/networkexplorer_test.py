from unittest import TestCase
from nav.web.networkexplorer import search
from nav.web.networkexplorer.forms import NetworkSearchForm
from nav.web.networkexplorer.views import (
    IndexView,
    RouterJSONView,
    SearchView,
)

from django.test.client import RequestFactory


class NetworkExplorerSearchTest(TestCase):
    """Tests that the various network explorer search functions don't raise
    database exceptions.

    Will not cover all code paths on an empty database.

    """
<<<<<<< HEAD
    def setUp(self):
        transaction.enter_transaction_management()

    def tearDown(self):
        transaction.rollback()
        transaction.leave_transaction_management()

=======
>>>>>>> 47400ef6
    def test_search_expand_swport(self):
        search.search_expand_swport(1)

    def test_search_expand_netbox(self):
        search.search_expand_netbox(1)

    def test_search_expand_sysname(self):
        search.search_expand_sysname('foo-gw.example.org')

    def test_search_expand_mac(self):
        search.search_expand_mac('00:12:34:56:78:90')

    def test_sysname_search(self):
        search.sysname_search('foo-gw.example.org')

    def test_ip_search(self):
        search.ip_search('10.0.1')

    def test_ip_search_exact(self):
        search.ip_search('10.0.1.0', exact=True)

    def test_portname_search(self):
        search.portname_search('KX182')

    def test_portname_search_exact(self):
        search.portname_search('KX182', exact=True)

    def test_room_search(self):
        search.room_search('myroom')

    def test_room_search_exact(self):
        search.room_search('myroom', exact=True)

    def test_mac_search(self):
        search.mac_search('00:12:34:56:78:90')

    def test_vlan_search(self):
        search.vlan_search('20')

    def test_vlan_search_exact(self):
        search.vlan_search('20', exact=True)


class TestDataMixin(object):
    valid_data = {
        'query_0': 'somequery',
        'query_1': 'sysname',
    }
    invalid_data = {
        'query_0': 'somequery',
        # Missing query type
    }


class ViewsTest(TestDataMixin, TestCase):
    def setUp(self):
        self.factory = RequestFactory()
        self.url_root = '/networkexplorer/'

    def test_index_view(self):
        request = self.factory.get(self.url_root)
        response = IndexView.as_view()(request)

        self.assertEqual(response.status_code, 200)

    def test_router_json_view(self):
        request = self.factory.get(self.url_root + 'routers/')
        response = RouterJSONView.as_view()(request)

        self.assertEqual(response.status_code, 200)

    def test_search_view_with_valid_query(self):
        request = self.factory.get(
            self.url_root + 'search/',
            self.valid_data,
        )
        response = SearchView.as_view()(request)

        self.assertEqual(response.status_code, 200)
        self.assertTrue('routers' in response.content)
        self.assertTrue('gwports' in response.content)
        self.assertTrue('swports' in response.content)

    def test_search_view_with_invalid_query(self):
        request = self.factory.get(
            self.url_root + 'search/',
            self.invalid_data,
        )
        response = SearchView.as_view()(request)

        self.assertEqual(response.status_code, 200)
        self.assertFalse('routers' in response.content)
        self.assertFalse('gwports' in response.content)
        self.assertFalse('swports' in response.content)


class FormsTest(TestDataMixin, TestCase):

    def test_search_form(self):

        valid_form = NetworkSearchForm(self.valid_data)
        invalid_form = NetworkSearchForm(self.invalid_data)

        self.assertTrue(
            valid_form.is_valid(),
            msg='Valid form failed validaion')
        self.assertFalse(
            invalid_form.is_valid(),
            msg='Invalid form passed validation')<|MERGE_RESOLUTION|>--- conflicted
+++ resolved
@@ -17,16 +17,6 @@
     Will not cover all code paths on an empty database.
 
     """
-<<<<<<< HEAD
-    def setUp(self):
-        transaction.enter_transaction_management()
-
-    def tearDown(self):
-        transaction.rollback()
-        transaction.leave_transaction_management()
-
-=======
->>>>>>> 47400ef6
     def test_search_expand_swport(self):
         search.search_expand_swport(1)
 
