{% load crispy_forms_tags %}
<?xml version="1.0" encoding="UTF-8" ?>
<!DOCTYPE html>
<html>

<head>
    <meta http-equiv="content-type" content="text/html; charset=UTF-8" />
    <title>NAV Login</title>
    <link rel="stylesheet" href="/static/css/nav.css" />
    <link rel="stylesheet" href="/static/css/nav/login.css" />
</head>

<body onload="document.getElementById('id_username').focus();">

<<<<<<< HEAD
<div class="row logincontainer">
    <div class="large-3 medium-4 large-centered medium-centered column">
        <img src="{{ STATIC_URL }}images/main/navlogo-281x100.png" alt="NAV" class="navlogo"/>

        {% if origin %}
            <div class="alert-box secondary">
                After successfully logging in, you will be redirected to:<br/>
                {{ origin }}
            </div>
        {% endif %}

        {% if errors %}
            <div class="alert-box alert">
                <ul class="no-bullet">
                    {% for e in errors %}
                        <li>{{ e }}</li>
                    {% endfor %}
                </ul>
            </div>
        {% endif %}

        {% crispy form %}
    </div>
=======
<div id="container">

<img src="/images/main/navlogo-281x100.png" alt="NAV" />

{% if errors %}
    <ul class="errorlist">
        {% for e in errors %}
        <li>{{ e }}</li>
        {% endfor %}
    </ul>
{% endif %}

{% if origin %}
<p>
After successfully logging in, you will be redirected to:<br />
{{ origin }}
</p>
{% endif %}


<form method="post" action="/index/login/">
    <input type="hidden" name="origin" value="{{ origin }}" />
    <p>
        {{ form.username.label_tag }}<br />
        {{ form.username.errors }}
        {{ form.username }}
    </p>
    <p>
        {{ form.password.label_tag }}<br />
        {{ form.password.errors }}
        {{ form.password }}
    </p>
    <p><input type="submit" value="Log in" /></p>
</form>

>>>>>>> 3d96c478
</div>

</body>

</html><|MERGE_RESOLUTION|>--- conflicted
+++ resolved
@@ -12,17 +12,9 @@
 
 <body onload="document.getElementById('id_username').focus();">
 
-<<<<<<< HEAD
 <div class="row logincontainer">
     <div class="large-3 medium-4 large-centered medium-centered column">
         <img src="{{ STATIC_URL }}images/main/navlogo-281x100.png" alt="NAV" class="navlogo"/>
-
-        {% if origin %}
-            <div class="alert-box secondary">
-                After successfully logging in, you will be redirected to:<br/>
-                {{ origin }}
-            </div>
-        {% endif %}
 
         {% if errors %}
             <div class="alert-box alert">
@@ -34,45 +26,15 @@
             </div>
         {% endif %}
 
+        {% if origin %}
+            <div class="alert-box secondary">
+                After successfully logging in, you will be redirected to:<br/>
+                {{ origin }}
+            </div>
+        {% endif %}
+
         {% crispy form %}
     </div>
-=======
-<div id="container">
-
-<img src="/images/main/navlogo-281x100.png" alt="NAV" />
-
-{% if errors %}
-    <ul class="errorlist">
-        {% for e in errors %}
-        <li>{{ e }}</li>
-        {% endfor %}
-    </ul>
-{% endif %}
-
-{% if origin %}
-<p>
-After successfully logging in, you will be redirected to:<br />
-{{ origin }}
-</p>
-{% endif %}
-
-
-<form method="post" action="/index/login/">
-    <input type="hidden" name="origin" value="{{ origin }}" />
-    <p>
-        {{ form.username.label_tag }}<br />
-        {{ form.username.errors }}
-        {{ form.username }}
-    </p>
-    <p>
-        {{ form.password.label_tag }}<br />
-        {{ form.password.errors }}
-        {{ form.password }}
-    </p>
-    <p><input type="submit" value="Log in" /></p>
-</form>
-
->>>>>>> 3d96c478
 </div>
 
 </body>
