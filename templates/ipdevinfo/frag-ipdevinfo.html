--- conflicted
+++ resolved
@@ -269,26 +269,17 @@
             <ul class="normalize-font-size">
             {% for task in current_maintenance_tasks %}
               <li>
-<<<<<<< HEAD
                 <a href="{% url 'maintenance-edit' task.id %}">
-                  {{ task.description }} 
-                </a>
-                <div>
-                  ({{ task.start_time }} - 
-=======
-                <a href="{% url maintenance-edit task.id %}">
                   {{ task.description }}
+
                 </a>
                 <div>
                   ({{ task.start_time }} -
->>>>>>> 6041f0c1
                   {% if task.is_endless %}
                     No endtime
                   {% else %}
                     {{ task.end_time }}
                   {% endif %})
-<<<<<<< HEAD
-=======
                   {% if not netbox.is_on_maintenance %}
                     <i class="fa fa-exclamation-triangle has-tip" style="color:#8a6d3b;" data-tooltip
                       title="
@@ -300,17 +291,12 @@
                     >
                     </i>
                   {% endif %}
->>>>>>> 6041f0c1
                 </div>
               </li>
             {% endfor %}
             </ul>
           {% else %}
-<<<<<<< HEAD
-            Not on maintenance.
-=======
             Not on maintenance
->>>>>>> 6041f0c1
           {% endif %}
         </td>
       </tr>
@@ -322,19 +308,11 @@
             <ul class="normalize-font-size">
             {% for task in future_maintenance_tasks %}
               <li>
-<<<<<<< HEAD
                 <a href="{% url 'maintenance-edit' task.id %}">
-                  {{ task.description }} 
-                </a>
-                <div>
-                  ({{ task.start_time }} - 
-=======
-                <a href="{% url maintenance-edit task.id %}">
                   {{ task.description }}
                 </a>
                 <div>
                   ({{ task.start_time }} -
->>>>>>> 6041f0c1
                   {% if task.is_endless %}
                     No endtime)
                   {% else %}
@@ -345,11 +323,7 @@
             {% endfor %}
             </ul>
           {% else %}
-<<<<<<< HEAD
-            Not scheduled for maintenance.
-=======
             Not scheduled for maintenance
->>>>>>> 6041f0c1
           {% endif %}
         </td>
       </tr>
