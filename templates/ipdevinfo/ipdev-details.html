{% extends "ipdevinfo/base.html" %}

{% block content %}

    {% if netbox %}
        <ul class="button-group">
            <li>
                <a href="{% url seeddb-netbox-edit netbox.id %}" class="button small secondary">
                    Edit IP device
                </a>
            </li>

            <li>
                <a href="{% url maintenance-new-netbox netbox.id %}" class="button small secondary">
                    Schedule maintenance
                </a>
            </li>

            <li>
                <a href="{% url devicehistory-view-netbox netbox.id %}" class="button small secondary">
                    View device history
                </a>
            </li>

            {% if netbox.get_swports.count %}
                <li>
                    <a href="{% url portadmin-sysname netbox.sysname %}" class="button small secondary">
                        Configure ports
                    </a>
                </li>

            {% endif %}
        </ul>
    {% endif %}

    <div id="ipdevinfotabs" class="ui-helper-hidden">

    {% if netbox %}
      <ul>
        <li><a href="#deviceinfo">Device Info</a></li>
        <li><a href="#neighbors">Neighbors</a></li>
        <li><a href="#ports">Ports</a></li>
        <li><a href="#portmetrics">Port metrics</a></li>
        <li><a href="#sysmetrics">System metrics</a></li>
        <li data-mark-as-error="{{ alert_info.has_unresolved_alerts }}">
          <a href="#alerts">Recent alerts</a>
        </li>
        <li><a href="#powerfans">Power and fans</a></li>
        <li><a href="#services">Services</a></li>
        <li>
          <a href="{% url ipdevinfo-hostinfo netbox.sysname %}">
            DNS
          </a>
        </li>
        <li>
          <a href="{% url ipdevinfo-affected netbox.id %}">
<<<<<<< HEAD
            Affected
=======
            What if<span class="tab-spinner">&nbsp;</span>
>>>>>>> f36e36df
          </a>
        </li>
      </ul>
      {% include "ipdevinfo/frag-ipdevinfo.html" %}
      {% include "ipdevinfo/frag-neighbors.html" %}
      {% include "ipdevinfo/frag-ports.html" %}
      {% include "ipdevinfo/frag-port-metrics.html" %}
      {% include "ipdevinfo/frag-sysmetrics.html" %}
      {% include "ipdevinfo/frag-alerts.html" %}
      {% include "ipdevinfo/frag-powerfans.html" %}
      {% include "ipdevinfo/frag-services.html" %}

    {% else %}

      <ul>
        <li><a href="#deviceinfo">Device Info</a></li>
      </ul>
      {% include "ipdevinfo/frag-ipdevinfo.html" %}

    {% endif %}
    </div>

{% endblock %}<|MERGE_RESOLUTION|>--- conflicted
+++ resolved
@@ -54,11 +54,7 @@
         </li>
         <li>
           <a href="{% url ipdevinfo-affected netbox.id %}">
-<<<<<<< HEAD
-            Affected
-=======
-            What if<span class="tab-spinner">&nbsp;</span>
->>>>>>> f36e36df
+            What if
           </a>
         </li>
       </ul>
