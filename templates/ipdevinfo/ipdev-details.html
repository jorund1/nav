{% extends "ipdevinfo/base.html" %}

{% block content %}

    {% if netbox %}
        <ul class="button-group">
            <li>
                <a href="{% url 'seeddb-netbox-edit' netbox.id %}" class="button small secondary">
                    Edit IP device
                </a>
            </li>

            <li>
                <a href="{% url 'maintenance-new-netbox' netbox.id %}" class="button small secondary">
                    Schedule maintenance
                </a>
            </li>

            <li>
                <a href="{% url 'devicehistory-view-netbox' netbox.id %}" class="button small secondary">
                    View device history
                </a>
            </li>

            {% if netbox.get_swports.count %}
                <li>
                    <a href="{% url 'portadmin-sysname' netbox.sysname %}" class="button small secondary">
                        Configure ports
                    </a>
                </li>

            {% endif %}
        </ul>
    {% endif %}

    <div id="ipdevinfotabs" class="ui-helper-hidden">

    {% if netbox %}
      <ul>
        <li><a href="#deviceinfo">Device Info</a></li>
        <li><a href="#neighbors">Neighbors</a></li>
        <li><a href="#ports">Ports</a></li>
        <li><a href="#portmetrics">Port metrics</a></li>
        <li><a href="#sysmetrics">System metrics</a></li>
        <li data-mark-as-error="{{ alert_info.has_unresolved_alerts }}">
          <a href="#alerts">Recent alerts</a>
        </li>
        <li><a href="#powerfans">Power and fans</a></li>
        <li><a href="#services">Services</a></li>
        <li>
          <a href="{% url 'ipdevinfo-hostinfo' netbox.sysname %}">
            DNS
          </a>
        </li>
        <li>
<<<<<<< HEAD
          <a href="{% url 'ipdevinfo-affected' netbox.id %}">
            Affected
=======
          <a href="{% url ipdevinfo-affected netbox.id %}">
            What if
>>>>>>> 2badf700
          </a>
        </li>
      </ul>
      {% include "ipdevinfo/frag-ipdevinfo.html" %}
      {% include "ipdevinfo/frag-neighbors.html" %}
      {% include "ipdevinfo/frag-ports.html" %}
      {% include "ipdevinfo/frag-port-metrics.html" %}
      {% include "ipdevinfo/frag-sysmetrics.html" %}
      {% include "ipdevinfo/frag-alerts.html" %}
      {% include "ipdevinfo/frag-powerfans.html" %}
      {% include "ipdevinfo/frag-services.html" %}

    {% else %}

      <ul>
        <li><a href="#deviceinfo">Device Info</a></li>
      </ul>
      {% include "ipdevinfo/frag-ipdevinfo.html" %}

    {% endif %}
    </div>

{% endblock %}<|MERGE_RESOLUTION|>--- conflicted
+++ resolved
@@ -53,13 +53,8 @@
           </a>
         </li>
         <li>
-<<<<<<< HEAD
-          <a href="{% url 'ipdevinfo-affected' netbox.id %}">
-            Affected
-=======
-          <a href="{% url ipdevinfo-affected netbox.id %}">
+          <a href="{% url 'ipdevinfo-affected netbox.id' %}">
             What if
->>>>>>> 2badf700
           </a>
         </li>
       </ul>
