{% extends "machinetracker/base.html" %}

{% block content %}
<<<<<<< HEAD
    <form action="{% url 'machinetracker-ip' %}" method="get">
        <div id="search_form">
            <div class="row">
                <div class="medium-6 columns">
                    <div class="row collapse">
                        <div class="medium-9 columns {% if form.ip_range.errors %}error{% endif %}">
                            {{ form.ip_range }}
                            {% if form.ip_range.errors %}
                                <small>{{ form.ip_range.errors }}</small>
                            {% endif %}
                        </div>
                        <div class="medium-3 columns">
                            <input type="submit" value="Search" class="button postfix"/>
                        </div>
                    </div>
=======
  <form action="{% url machinetracker-ip %}" method="get">
    <div id="search_form">
      <div class="row">
        <div class="medium-6 columns">
          <div class="row collapse">
            <div class="medium-9 columns {% if form.ip_range.errors %}error{% endif %}">
              {{ form.ip_range }}
              {% if form.ip_range.errors %}
                <small class="error">{{ form.ip_range.errors }}</small>
              {% endif %}
            </div>
            <div class="medium-3 columns">
              <input type="submit" value="Search" class="button postfix"/>
            </div>
          </div>
>>>>>>> 909a4291

        </div>

        <div class="medium-6 columns">
          <a href="#" data-reveal-id="valid-search-terms"
             title="Help"
             data-reveal
             class="button secondary small right">
            Help
          </a>
        </div>
      </div>

      <div class="row">
        <div class="medium-4 columns">
          <fieldset>
            <legend>Filters</legend>
            <div class="row machinetracker-filter">
              {% for filter in form.period_filter %}
                <div class="small-4 column">
                  {{ filter }}
                </div>
              {% endfor %}
            </div>
          </fieldset>
        </div>

        <div class="medium-4 columns">
          <fieldset>
            <legend>Period</legend>
            <div class="row machinetracker-filter">

              <div class="small-6 column machinetracker-filter-days">
                <label for="{{ form.days.auto_id }}" title="{{ form.days.help_text }}">
                  {{ form.days.label }}
                </label>
                {{ form.days }}
                {% if form.days.errors %}
                  <small class="error nomargin">{{ form.days.errors }}</small>
                {% endif %}
              </div>

              <div class="small-6 column">
                <label for="id_hide" title="Only show ip-addresses active now">
                  <input id="id_hide" name="days" type="checkbox"
                         value="-1"
                         onclick="document.getElementById('id_days').disabled = this.checked;"/>
                  &nbsp;Only Active
                </label>
              </div>
            </div>

          </fieldset>
        </div>

        <div class="medium-4 columns">
          <fieldset>
            <legend>Columns</legend>
            <div class="row machinetracker-filter">

              <div class="small-6 column">
                <label for="{{ form.netbios.auto_id }}"
                       title="{{ form.netbios.help_text }}">
                  {{ form.netbios }}
                  {{ form.netbios.label }}
                </label>
              </div>

              <div class="small-6 column">
                <label for="{{ form.dns.auto_id }}" title="{{ form.dns.help_text }}">
                  {{ form.dns }}
                  {{ form.dns.label }}
                </label>
              </div>

            </div>

          </fieldset>
        </div>

      </div>
    </div>


  </form>

  {% if ip_tracker %}
    <div class="results">
      {% include "machinetracker/ip_tracker.html" %}
    </div>
  {% elif ip_tracker != None %}
    <div class="alert-box">
      No results for {{ subnet_start }}-{{ subnet_end }}
    </div>
  {% endif %}

  <div id="valid-search-terms" class="reveal-modal" data-reveal>
    <h4>Valid Search terms</h4>
    <ul>
      <li>Single IP addresses</li>
      <li>Ranges like 10.0.0.0-10.0.1.255, 10.0.0.0-255 or 2001:701::AAA-FFF.</li>
      <li>CIDR addresses like 129.241.105.0/24.</li>
      <li>Single addresses with a CIDR slash, 129.241.105.0/ will add subnet mask based on prefixes collected by NAV.</li>
    </ul>
    <h4>Accuracy of the Results</h4>
    <ul>
      <li>
        IP search results are based on ARP data from routers. Typically ARP
        data entries are kept by the routers 4 hours after the last packet
        seen.  Also keep in mind, the ARP collector only runs twice an hour
        (0,30).  Subtracting 4-4.5 hours from the end time gives you a
        fairly good idea.
      </li>
      <li>
        Since NAV 3.3 port numbers have been removed from the search in
        favor of interface names.  Historical search results will still
        contain port numbers instead of interface names, as historical port
        number data cannot be accurately mapped to interface names.
      </li>
      <li>
        Searches will not return more than 4096 results, equivalent to an IPv4 /20 subnet.
      </li>
    </ul>
  </div>


{% endblock %}<|MERGE_RESOLUTION|>--- conflicted
+++ resolved
@@ -1,24 +1,7 @@
 {% extends "machinetracker/base.html" %}
 
 {% block content %}
-<<<<<<< HEAD
-    <form action="{% url 'machinetracker-ip' %}" method="get">
-        <div id="search_form">
-            <div class="row">
-                <div class="medium-6 columns">
-                    <div class="row collapse">
-                        <div class="medium-9 columns {% if form.ip_range.errors %}error{% endif %}">
-                            {{ form.ip_range }}
-                            {% if form.ip_range.errors %}
-                                <small>{{ form.ip_range.errors }}</small>
-                            {% endif %}
-                        </div>
-                        <div class="medium-3 columns">
-                            <input type="submit" value="Search" class="button postfix"/>
-                        </div>
-                    </div>
-=======
-  <form action="{% url machinetracker-ip %}" method="get">
+  <form action="{% url 'machinetracker-ip' %}" method="get">
     <div id="search_form">
       <div class="row">
         <div class="medium-6 columns">
@@ -33,7 +16,6 @@
               <input type="submit" value="Search" class="button postfix"/>
             </div>
           </div>
->>>>>>> 909a4291
 
         </div>
 
