{% load info %}

<div id="searchhelptext" class="reveal-modal" data-reveal>
    <a class="close-reveal-modal">&#215;</a>
  <h4>About the search</h4>

  <p>
    The searchtext matches the whole row including some of the html. You can
    for instance search for "down" to see all interfaces with status down.
  </p>

  <p>
    To improve the filtering you can use the other searchboxes that filters on
    specific rows.
  </p>

  <p>
    You can also use predefined keywords in the main searchbox to filter what
    you want to see. The following keywords are currently available:
    <ul>
      <li>$vlan - Ex: $vlan:130 - Only show interfaces with vlan 130</li>
      <li>$days - Ex: $days:5 - Only show rows where last active is 5 days or
        more
      </li>
    </ul>
  </p>

  <p>
    You can combine the filters if you want to. <code>fa1/2 $days:5
    $vlan:10</code> is a valid filter. Also combining keywords and searchboxes
    work, but keywords have presedence
  </p>

</div>




<div id="netboxes">

  <div class="row">
    <div class="small-12 column">
      <a href="javascript:void(0);"
         data-reveal-id="searchhelptext"
         class="small button right secondary"
         data-reveal>
        About the search
      </a>
      <h4>{{ room.id }}: {{ netboxes|length }}
        netbox{{ netboxes|pluralize:"es" }}</h4>
    </div>
  </div>

  <div class="row">
    <div id="global-search" class="small-3 columns">
      <label>
        Search
        <input id="netbox-global-search" type="text"/>
      </label>
    </div>

<<<<<<< HEAD
    <div class="row">
        <div id="global-search" class="small-3 columns">
            <div class="input-filter-desc">Search</div>
            <input id="netbox-global-search" type="text" />
        </div>

        <div id="vlanfilter" class="small-3 columns">
            <div class="input-filter-desc">Vlan</div>
            <input type="text">
        </div>

        <div id="lastseenfilter" class="small-3 columns">
            <div class="input-filter-desc">Last Seen (days ago)</div>
            <input type="text">
        </div>

        <div class="small-3 columns">
            <div class="input-filter-desc">
              CSV
              <i class="fa fa-question-circle has-tip" data-tooltip title="
                 To open this in Microsoft Excel, you need to change the file to a .txt file, start Excel and import the file.
               "></i>
            </div>
            <form id="csv-download-form"  action="{% url 'room-csv' %}" method="POST">
              <input type="hidden" name="rows" value="">
              <input type="hidden" name="roomid" value="{{ room.id }}">
              <input type="submit" class="button small secondary" value="Download as CSV">
            </form>
        </div>
=======
    <div id="vlanfilter" class="small-3 columns">
      <label>
        Vlan
        <input type="text">
      </label>
>>>>>>> 5add2485
    </div>

    <div id="lastseenfilter" class="small-3 columns">
      <label>
        Last Seen (days ago)
        <input type="text">
      </label>

    </div>

<<<<<<< HEAD
    {% for netbox in netboxes %}

        <table class="listtable netbox compact cluttered">

            <caption>
              <a href="{% url 'ipdevinfo-details-by-name' netbox.sysname %}">
                {{ netbox.sysname }}
              </a> {% if netbox.type.name %} - {{ netbox.type.name }} {% endif %}
            </caption>

            <thead>
            <tr>
                <th>Name</th>
                <th>Portname</th>
                <th>Status</th>
                <th>Vlan</th>
                <th>Last active</th>
            </tr>
            </thead>

            <tbody>
            {% for interface in netbox.interfaces %}
                <tr>
                    <td title="Interface speed: {{ interface.speed }}">
                        <a href="{% url 'ipdevinfo-interface-details' netbox.sysname interface.id %}">
                            {{ interface.ifname }}
                        </a>
                    </td>
                    <td>{{ interface.ifalias }}</td>
                    <td class="center-content help">
                        <img title="Link status (green=link, red=no link)"
                             src="{{ STATIC_URL }}images/lys/{% if interface.ifoperstatus == interface.OPER_UP  %}green.png{% else %}red.png{% endif %}"
                             alt="{% if interface.ifoperstatus == interface.OPER_UP  %}Up{% else %}Down{% endif %}"/>
                    </td>
                    <td class="numeric">
                        {% if interface.trunk %}<span class="help" title="Allowed vlans: {{ interface.get_trunkvlans_as_range }}">Trunk</span>{% else %}
                            {% if interface.vlan %}{{ interface.vlan }}{% endif %}
                        {% endif %}
                    </td>
                    <td {% if not interface.last_cam|is_max_timestamp %}
                            title="{{ interface.last_cam|date:"Y-m-d H:i" }}"
                        {% endif %}
                            class="numeric {% if interface.last_cam|is_max_timestamp %}brighten{% endif %}">

                        {% if not interface.trunk %}
                            {{ interface.last_cam|days_since }}
                            <span class="ui-helper-hidden" title="{% firstof interface.last_cam 'Never' %}"></span>
                        {% endif %}

                    </td>
                </tr>
            {% endfor %}
            </tbody>

        </table>

    {% endfor %}
=======
    <div class="small-3 columns">
      <label>
        CSV
        <i class="fa fa-question-circle has-tip"
           data-tooltip
           title="To open this in Microsoft Excel, you need to change the file to a .txt file, start Excel and import the file.">
        </i>
      </label>

      <form id="csv-download-form" action="{% url room-csv %}" method="POST">
        <input type="hidden" name="rows" value="">
        <input type="hidden" name="roomid" value="{{ room.id }}">
        <input type="submit" class="button small secondary" value="Download as CSV">
      </form>
    </div>
  </div>



  {% for netbox in netboxes %}

    <table class="listtable netbox compact cluttered">

      <caption>
        <a href="{% url ipdevinfo-details-by-name netbox.sysname %}">
          {{ netbox.sysname }}
        </a> {% if netbox.type.name %} - {{ netbox.type.name }} {% endif %}
      </caption>

      <thead>
      <tr>
        <th>Name</th>
        <th>Portname</th>
        <th>Status</th>
        <th>Vlan</th>
        <th>Last active</th>
      </tr>
      </thead>

      <tbody>
      {% for interface in netbox.interfaces %}
        <tr>

          <td title="Interface speed: {{ interface.speed }}">
            <a href="{% url ipdevinfo-interface-details netbox.sysname interface.id %}">
              {{ interface.ifname }}
            </a>
          </td>

          <td>{{ interface.ifalias }}</td>

          <td class="center-content help">
            <img title="Link status (green=link, red=no link)"
                 src="{{ STATIC_URL }}images/lys/{% if interface.ifoperstatus == interface.OPER_UP %}green.png{% else %}red.png{% endif %}"
                 alt="{% if interface.ifoperstatus == interface.OPER_UP %}Up{% else %}Down{% endif %}"/>
          </td>

          <td class="numeric">
            {% if interface.trunk %}
              <span class="help" title="Allowed vlans: {{ interface.get_trunkvlans_as_range }}">
                Trunk
              </span>
            {% else %}
              {% if interface.vlan %}
                {{ interface.vlan }}
              {% endif %}
            {% endif %}
          </td>

          {% if interface.to_netbox and not interface.trunk %}
            {# If the interface is connected to other equipment, it should be considered active #}
            <td title="To netbox: {{ interface.to_netbox }}"
                class="numeric brighten">
              <a href="{{ interface.to_netbox.get_absolute_url }}">
                {{ interface.to_netbox }}
              </a>

              <span class="hidden" title="{{ maxtime }}"></span>
            </td>
          {% else %}
            {# If not connected to other equipment, use information from the cam table to indicate last used #}
            <td
              {% if not interface.last_cam|is_max_timestamp %}
                title="{{ interface.last_cam|date:"Y-m-d H:i" }}"
              {% else %}
                title="Active now"
              {% endif %}
              class="numeric {% if interface.last_cam|is_max_timestamp %}brighten{% endif %}">

              {% if not interface.trunk %}
                {{ interface.last_cam|days_since }}
                <span class="hidden" title="{% firstof interface.last_cam 'Never' %}"></span>
              {% endif %}
            </td>
          {% endif %}

        </tr>
      {% endfor %}
      </tbody>

    </table>

  {% endfor %}
>>>>>>> 5add2485


</div><|MERGE_RESOLUTION|>--- conflicted
+++ resolved
@@ -59,43 +59,11 @@
       </label>
     </div>
 
-<<<<<<< HEAD
-    <div class="row">
-        <div id="global-search" class="small-3 columns">
-            <div class="input-filter-desc">Search</div>
-            <input id="netbox-global-search" type="text" />
-        </div>
-
-        <div id="vlanfilter" class="small-3 columns">
-            <div class="input-filter-desc">Vlan</div>
-            <input type="text">
-        </div>
-
-        <div id="lastseenfilter" class="small-3 columns">
-            <div class="input-filter-desc">Last Seen (days ago)</div>
-            <input type="text">
-        </div>
-
-        <div class="small-3 columns">
-            <div class="input-filter-desc">
-              CSV
-              <i class="fa fa-question-circle has-tip" data-tooltip title="
-                 To open this in Microsoft Excel, you need to change the file to a .txt file, start Excel and import the file.
-               "></i>
-            </div>
-            <form id="csv-download-form"  action="{% url 'room-csv' %}" method="POST">
-              <input type="hidden" name="rows" value="">
-              <input type="hidden" name="roomid" value="{{ room.id }}">
-              <input type="submit" class="button small secondary" value="Download as CSV">
-            </form>
-        </div>
-=======
     <div id="vlanfilter" class="small-3 columns">
       <label>
         Vlan
         <input type="text">
       </label>
->>>>>>> 5add2485
     </div>
 
     <div id="lastseenfilter" class="small-3 columns">
@@ -106,65 +74,6 @@
 
     </div>
 
-<<<<<<< HEAD
-    {% for netbox in netboxes %}
-
-        <table class="listtable netbox compact cluttered">
-
-            <caption>
-              <a href="{% url 'ipdevinfo-details-by-name' netbox.sysname %}">
-                {{ netbox.sysname }}
-              </a> {% if netbox.type.name %} - {{ netbox.type.name }} {% endif %}
-            </caption>
-
-            <thead>
-            <tr>
-                <th>Name</th>
-                <th>Portname</th>
-                <th>Status</th>
-                <th>Vlan</th>
-                <th>Last active</th>
-            </tr>
-            </thead>
-
-            <tbody>
-            {% for interface in netbox.interfaces %}
-                <tr>
-                    <td title="Interface speed: {{ interface.speed }}">
-                        <a href="{% url 'ipdevinfo-interface-details' netbox.sysname interface.id %}">
-                            {{ interface.ifname }}
-                        </a>
-                    </td>
-                    <td>{{ interface.ifalias }}</td>
-                    <td class="center-content help">
-                        <img title="Link status (green=link, red=no link)"
-                             src="{{ STATIC_URL }}images/lys/{% if interface.ifoperstatus == interface.OPER_UP  %}green.png{% else %}red.png{% endif %}"
-                             alt="{% if interface.ifoperstatus == interface.OPER_UP  %}Up{% else %}Down{% endif %}"/>
-                    </td>
-                    <td class="numeric">
-                        {% if interface.trunk %}<span class="help" title="Allowed vlans: {{ interface.get_trunkvlans_as_range }}">Trunk</span>{% else %}
-                            {% if interface.vlan %}{{ interface.vlan }}{% endif %}
-                        {% endif %}
-                    </td>
-                    <td {% if not interface.last_cam|is_max_timestamp %}
-                            title="{{ interface.last_cam|date:"Y-m-d H:i" }}"
-                        {% endif %}
-                            class="numeric {% if interface.last_cam|is_max_timestamp %}brighten{% endif %}">
-
-                        {% if not interface.trunk %}
-                            {{ interface.last_cam|days_since }}
-                            <span class="ui-helper-hidden" title="{% firstof interface.last_cam 'Never' %}"></span>
-                        {% endif %}
-
-                    </td>
-                </tr>
-            {% endfor %}
-            </tbody>
-
-        </table>
-
-    {% endfor %}
-=======
     <div class="small-3 columns">
       <label>
         CSV
@@ -174,7 +83,7 @@
         </i>
       </label>
 
-      <form id="csv-download-form" action="{% url room-csv %}" method="POST">
+      <form id="csv-download-form" action="{% url 'room-csv' %}" method="POST">
         <input type="hidden" name="rows" value="">
         <input type="hidden" name="roomid" value="{{ room.id }}">
         <input type="submit" class="button small secondary" value="Download as CSV">
@@ -189,7 +98,7 @@
     <table class="listtable netbox compact cluttered">
 
       <caption>
-        <a href="{% url ipdevinfo-details-by-name netbox.sysname %}">
+        <a href="{% url 'ipdevinfo-details-by-name' netbox.sysname %}">
           {{ netbox.sysname }}
         </a> {% if netbox.type.name %} - {{ netbox.type.name }} {% endif %}
       </caption>
@@ -209,7 +118,7 @@
         <tr>
 
           <td title="Interface speed: {{ interface.speed }}">
-            <a href="{% url ipdevinfo-interface-details netbox.sysname interface.id %}">
+            <a href="{% url 'ipdevinfo-interface-details' netbox.sysname interface.id %}">
               {{ interface.ifname }}
             </a>
           </td>
@@ -268,7 +177,6 @@
     </table>
 
   {% endfor %}
->>>>>>> 5add2485
 
 
 </div>