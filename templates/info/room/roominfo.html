{% extends "info/room/base.html" %}

{% block base_content %}

    <h4>Room view for {{ room.id }}</h4>

    <ul class="button-group">
        <li>
            <a href="{% url 'seeddb-room-edit' room.id %}" class="button secondary small">
                Edit room
                <i class="fa fa-edit"></i>
            </a>
        </li>

        <li>
            <a href="{% url 'room-info-upload' room.id %}" class="button secondary small">
                Edit images
                <i class="fa fa-camera"></i>
            </a>
        </li>

        <li>
            <a href="{% url 'maintenance-new-room' room.id %}" class="button secondary small">
                Schedule Maintenance
                <i class="fa fa-wrench"></i>
            </a>
        </li>

        <li>
            <a href="{% url 'devicehistory-view-room' room.id %}" class="button secondary small">
                View room history
                <i class="fa fa-clock-o"></i>
            </a>
        </li>

    </ul>

    <div id="infotabs" class="ui-helper-hidden">
        <ul>
            <li><a href="#roominfo">Room info</a></li>
<<<<<<< HEAD
            <li><a href="{% url 'room-info-deviceinfo' room.id %}" title="deviceinfo">Device info <span class="tab-spinner">&nbsp;</span></a></li>
            <li><a href="{% url 'room-info-netboxes' room.id %}" title="netboxinterfaces">Netbox interfaces <span class="tab-spinner">&nbsp;</span></a></li>
            <li><a href="{% url 'room-info-sensors' room.id %}" title="sensors">Environment sensors <span class="tab-spinner">&nbsp;</span></a></li>
=======

            <li aria-controls="deviceinfo">
              <a href="{% url room-info-deviceinfo room.id %}">
                Device info
              </a>
            </li>

            <li aria-controls="netboxinterfaces">
              <a href="{% url room-info-netboxes room.id %}">
                Netbox interfaces
              </a>
            </li>

            <li aria-controls="sensors">
              <a href="{% url room-info-sensors room.id %}">
                Environment sensors
              </a>
            </li>
>>>>>>> d2bbd7bf
        </ul>

        <div id="roominfo">
          {% include 'info/room/roominfo_main.html' %}
        </div>

        <div id="deviceinfo"></div>

        <div id="netboxinterfaces"></div>

        <div id="sensors"></div>  {# sensors #}

    </div> 

{% endblock %}
<|MERGE_RESOLUTION|>--- conflicted
+++ resolved
@@ -38,30 +38,25 @@
     <div id="infotabs" class="ui-helper-hidden">
         <ul>
             <li><a href="#roominfo">Room info</a></li>
-<<<<<<< HEAD
-            <li><a href="{% url 'room-info-deviceinfo' room.id %}" title="deviceinfo">Device info <span class="tab-spinner">&nbsp;</span></a></li>
-            <li><a href="{% url 'room-info-netboxes' room.id %}" title="netboxinterfaces">Netbox interfaces <span class="tab-spinner">&nbsp;</span></a></li>
-            <li><a href="{% url 'room-info-sensors' room.id %}" title="sensors">Environment sensors <span class="tab-spinner">&nbsp;</span></a></li>
-=======
+
 
             <li aria-controls="deviceinfo">
-              <a href="{% url room-info-deviceinfo room.id %}">
+              <a href="{% url 'room-info-deviceinfo' room.id %}">
                 Device info
               </a>
             </li>
 
             <li aria-controls="netboxinterfaces">
-              <a href="{% url room-info-netboxes room.id %}">
+              <a href="{% url 'room-info-netboxes' room.id %}">
                 Netbox interfaces
               </a>
             </li>
 
             <li aria-controls="sensors">
-              <a href="{% url room-info-sensors room.id %}">
+              <a href="{% url 'room-info-sensors' room.id %}">
                 Environment sensors
               </a>
             </li>
->>>>>>> d2bbd7bf
         </ul>
 
         <div id="roominfo">
