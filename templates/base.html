{% block base_header %}<!DOCTYPE html>
<html>

{# FIXME Hardcoded urls #}

{% block base_header_head %}
<head>
    <meta http-equiv="content-type" content="text/html; charset=UTF-8" />
    <meta name="viewport" content="width=device-width, initial-scale=1">
    <meta http-equiv="X-UA-Compatible" content="IE=edge" />
    <title>{% block base_header_title %}{{ title }}{% endblock %}</title>
    <link rel="stylesheet" href="{{ STATIC_URL }}css/nav.css" />
    <link rel="stylesheet" href="{{ STATIC_URL }}css/nav/custom.css" />
    <link rel="stylesheet" href="{{ STATIC_URL }}css/nav/calendar.css" />
    <link rel="stylesheet" href="{{ STATIC_URL }}css/nav/treeselect.css" />
    <link rel="stylesheet" href="{{ STATIC_URL }}css/nav/quickselect.css" />
    {% comment %} Javascript global variables {% endcomment %}
    <script src="{{ STATIC_URL }}js/libs/jquery.js"></script>
    <script>
        var NAV = {
            'cssPath': '{{ STATIC_URL }}css/nav',
            'imagePath': '{{ STATIC_URL }}images',
            'proxyOsmUrl': "{% url 'base_osm_map_redirect' %}",
            'addGraphWidgetUrl': "{% url 'add-user-navlet-graph' %}",
            'graphiteRenderUrl': "{% url 'graphite-render' %}",
            urls: {
<<<<<<< HEAD
                status2_api_alerthistory: "{% url 'api:1:alerthistory-list' %}"
=======
                api_netbox_list: '{% url api:1:netbox-list %}',
                status2_api_alerthistory: '{% url api:1:alerthistory-list %}'
>>>>>>> 909a4291
            }
        };
    </script>
    <script src="{{ STATIC_URL }}js/require_config.js"></script>
    <script src="{{ STATIC_URL }}js/libs/require.js" data-main='src/main'></script>
    <script>
      require.config({ urlArgs: 'bust={{ nav_version }}' });
    </script>
    {% block base_header_additional_head %}
    {% endblock %}
</head>
{% endblock %}


{% block base_body_start %}
<body class='nav-body'>
{% endblock %}


{% comment %} TOP BAR {% endcomment %}
<nav class="top-bar" data-topbar data-options="is_hover: false">
  <ul class="title-area">
    <li class="name">
      <h1>
        <a href="/" title="Network Administration Visualized">
          <img class="nav-logo" src="{{ STATIC_URL }}images/main/nav-logo.svg" alt="NAV">
        </a>
      </h1>
    </li>
    <li class="toggle-topbar menu-icon">
      <a href="#"><span>Menu</span></a>
    </li>
  </ul>


  <section class="top-bar-section">
    <ul class="left">
      <li class="has-form search">
        <form id="navbar-search-form" action="{% url 'info-search' %}" method="get">
          <div class="row collapse">
            <div class="small-8 columns">
              <input id="query" type="text" name="query" maxlength="100"/>
            </div>
            <div class="small-4 columns">
              <input class="button secondary" type="submit" value="Search" />
            </div>
          </div>
        </form>
      </li>
    </ul>

    <ul class="right">
      {% comment %} This dropdown only visible on small screens {% endcomment %}
      <li class="has-dropdown hide-for-medium-up">
        <a href="{% url 'webfront-toolbox' %}">
          Tools
        </a>
        <ul id="toolboxdropdown" class="dropdown">
          {% for tool in current_user_data.tools %}
            <li>
              <a href="{{ tool.uri }}">
                <img src="{{ tool.icon }}" alt="{{ tool.name }}">
                {{ tool.name }}
              </a>
            </li>
          {% endfor %}
        </ul>
      </li>

      <li class="hide-for-small text-center"><a id="megadroptoggler" href="javascript:void(0);">Tools <i class="fa fa-caret-down"></i></a></li>

      {% if not current_user_data.account.is_default_account %}
        <li class="has-dropdown">
          <a href="javascript:void(0);">
            My stuff
          </a>
          <ul class="dropdown">
            {% for link in current_user_data.my_links %}
              <li><a href="{{ link.uri }}">{{ link.name }}</a></li>
            {% endfor %}
            <li class="divider"><a href="{% url 'webfront-preferences' %}">My account <i class="fa fa-gear"></i></a></li>
          </ul>
        </li>
      {% endif %}
      {% if current_user_data.account.is_default_account %}
        <li>
          <a class="navbar login button secondary" href="/index/login">Login</a>
        </li>
      {% else %}
        <li>
          <a class="navbar logout button secondary" href="/index/logout">Logout {{ current_user_data.account.login }}</a>
        </li>
      {% endif %}
    </ul>
  </section>
</nav>

  {% comment %}

  MEGADROP MEGADROP MEGADROP MEGADROP MEGADROP MEGADROP MEGADROP MEGADROP
  MEGADROP MEGADROP MEGADROP MEGADROP MEGADROP MEGADROP MEGADROP MEGADROP
  MEGADROP MEGADROP MEGADROP MEGADROP MEGADROP MEGADROP MEGADROP MEGADROP
  MEGADROP MEGADROP MEGADROP MEGADROP MEGADROP MEGADROP MEGADROP MEGADROP
  MEGADROP MEGADROP MEGADROP MEGADROP MEGADROP MEGADROP MEGADROP MEGADROP

  {% endcomment %}
  <div class="megadropcontainer">
    <div id="megadrop" class="row hidden">
      {% comment %} split_tools are split into 3 lists of tools {% endcomment %}
      <div class="small-12 column">

        <h5>NAV Tools</h5>

        <hr>

        <div class="row">
          {% for column in current_user_data.split_tools %}
            <div class="medium-4 column">
              <ul class="no-bullet">
                {% for tool in column %}
                  <li>
                    <a href="{{ tool.uri }}" title="{{ tool.description }}">
                      <img src="{{ tool.icon }}" alt="">
                      {{ tool.name }}
                    </a>
                  </li>
                {% endfor %}
              </ul>
            </div>
          {% endfor %}
        </div>

        <div class="row">
          <div class="small-12 column">
            <p><a href="{% url 'webfront-toolbox' %}">Go to toolbox</a></p>
          </div>
        </div>

      </div>
    </div>
  </div> {# End megadropcontainer #}


  {% if current_user_data.sudoer %}
    <div class="sudoer-bar">
        <form action="{% url 'webfront-logout' %}" method="post">
            <img src="{{ STATIC_URL }}images/main/emblem-important.png"
                 alt="Important information"/>
            Hi <em>{{ current_user_data.sudoer.name }}</em>, you are currently
            logged in as <em>{{ current_user_data.account.name }}</em>.
            <input type="submit" name="submit_desudo" value="Log back in as {{ current_user_data.sudoer.login }}" class="button secondary small"/>
        </form>
    </div>
{% endif %}

{% comment %} BREADCRUMB {% endcomment %}
<ul id="nav-breadcrumbs" class="breadcrumbs">
  {% for title, url in navpath %}
    {% if url %}
      <li><a href="{{ url }}">{{ title }}</a></li>
    {% else %}
      <li class="current"><a href="#">{{ title }}</a></li>
    {% endif %}
  {% endfor %}
</ul>

{% endblock base_header %}

{% comment %} MAIN CONTENT {% endcomment %}
{% block base_navbody_start %}
<div class="row">
    <div class="large-12 columns navbody">
{% endblock %}

    {% block base_content %}
    {% endblock %}

{% block base_navbody_end %}
    </div>
</div>
{% endblock %}

{% block base_footer %}
  {% include 'footer.html' %}

  {% block base_debug %}
    {% if debug %}
      {% if not current_user_data.account.is_default_account %}
        {% include "debug.html" %}
      {% endif %}
    {% endif %}
  {% endblock %}


  </body>
</html>

{% endblock base_footer %}<|MERGE_RESOLUTION|>--- conflicted
+++ resolved
@@ -24,12 +24,8 @@
             'addGraphWidgetUrl': "{% url 'add-user-navlet-graph' %}",
             'graphiteRenderUrl': "{% url 'graphite-render' %}",
             urls: {
-<<<<<<< HEAD
+                api_netbox_list: "{% url 'api:1:netbox-list' %}",
                 status2_api_alerthistory: "{% url 'api:1:alerthistory-list' %}"
-=======
-                api_netbox_list: '{% url api:1:netbox-list %}',
-                status2_api_alerthistory: '{% url api:1:alerthistory-list %}'
->>>>>>> 909a4291
             }
         };
     </script>
