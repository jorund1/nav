{% block base_header %}<!DOCTYPE html>
<html>

{# FIXME Hardcoded urls #}

{% block base_header_head %}
<head>
    <meta http-equiv="content-type" content="text/html; charset=UTF-8" />
    <meta name="viewport" content="width=device-width, initial-scale=1">
    <meta http-equiv="X-UA-Compatible" content="IE=edge" />
    <title>{% block base_header_title %}{{ title }}{% endblock %}</title>
    <link rel="stylesheet" href="{{ STATIC_URL }}css/nav.css" />
    <link rel="stylesheet" href="{{ STATIC_URL }}css/nav/custom.css" />
    <link rel="stylesheet" href="{{ STATIC_URL }}css/nav/calendar.css" />
    <link rel="stylesheet" href="{{ STATIC_URL }}css/nav/treeselect.css" />
    <link rel="stylesheet" href="{{ STATIC_URL }}css/nav/quickselect.css" />
    {% comment %} Javascript global variables {% endcomment %}
    <script>
        var NAV = {
            'cssPath': '{{ STATIC_URL }}css/nav',
            'imagePath': '{{ STATIC_URL }}images',
            'proxyOsmUrl': "{% url 'base_osm_map_redirect' %}",
            'addGraphWidgetUrl': "{% url 'add-user-navlet-graph' %}",
            'graphiteRenderUrl': "{% url 'graphite-render' %}",
            urls: {
                status2_api_alerthistory: "{% url 'api:1:alerthistory-list' %}"
            }
        };
    </script>
    <script src="{{ STATIC_URL }}js/require_config.js"></script>
    <script src="{{ STATIC_URL }}js/libs/require.js" data-main='src/main'></script>
    <script>
      require.config({ urlArgs: 'bust={{ nav_version }}' });
    </script>
    {% block base_header_additional_head %}
    {% endblock %}
</head>
{% endblock %}


{% block base_body_start %}
<body class='nav-body'>
{% endblock %}


{% comment %} TOP BAR {% endcomment %}
<nav class="top-bar" data-topbar data-options="is_hover: false">
  <ul class="title-area">
    <li class="name">
      <h1>
        <a href="/" title="Network Administration Visualized">
          <img class="nav-logo" src="{{ STATIC_URL }}images/main/nav-logo.svg" alt="NAV">
        </a>
      </h1>
    </li>
    <li class="toggle-topbar menu-icon">
      <a href="#"><span>Menu</span></a>
    </li>
  </ul>


  <section class="top-bar-section">
    <ul class="left">
      <li class="has-form search">
        <form id="navbar-search-form" action="{% url info-search %}" method="get">
          <div class="row collapse">
            <div class="small-8 columns">
              <input id="query" type="text" name="query" maxlength="100"/>
            </div>
            <div class="small-4 columns">
              <input class="button secondary" type="submit" value="Search" />
            </div>
          </div>
        </form>
      </li>
    </ul>

<<<<<<< HEAD

    <section class="top-bar-section">
        <ul class="left">
            <li class="has-form search">
                <form id="navbar-search-form" action="{% url 'info-search' %}" method="get">
                    <div class="row collapse">
                        <div class="small-8 columns">
                            <input id="query" type="text" name="query" maxlength="100"/>
                        </div>
                        <div class="small-4 columns">
                            <input class="button secondary" type="submit" value="Search" />
                        </div>
                    </div>
                </form>
=======
    <ul class="right">
      {% comment %} This dropdown only visible on small screens {% endcomment %}
      <li class="has-dropdown hide-for-medium-up">
        <a href="{% url webfront-toolbox %}">
          Tools
        </a>
        <ul id="toolboxdropdown" class="dropdown">
          {% for tool in current_user_data.tools %}
            <li>
              <a href="{{ tool.uri }}">
                <img src="{{ tool.icon }}" alt="{{ tool.name }}">
                {{ tool.name }}
              </a>
>>>>>>> 2badf700
            </li>
          {% endfor %}

        </ul>
      </li>

<<<<<<< HEAD
        <ul class="right">
            {% comment %} This dropdown only visible on small screens {% endcomment %}
            <li class="has-dropdown hide-for-medium-up">
                <a href="{% url 'webfront-toolbox' %}">
                    Tools
                </a>
                <ul id="toolboxdropdown" class="dropdown">
                    {% for tool in current_user_data.tools %}
                        <li>
                            <a href="{{ tool.uri }}">
                                <img src="{{ tool.icon }}" alt="{{ tool.name }}">
                                {{ tool.name }}
                            </a>
                        </li>
                    {% endfor %}

                </ul>
            </li>
=======
      <li class="hide-for-small text-center"><a id="megadroptoggler" href="javascript:void(0);">Tools <i class="fa fa-caret-down"></i></a></li>
>>>>>>> 2badf700

      {% if not current_user_data.account.is_default_account %}
        <li class="has-dropdown">
          <a href="javascript:void(0);">
            My stuff
          </a>
          <ul class="dropdown">
            {% for link in current_user_data.my_links %}
              <li><a href="{{ link.uri }}">{{ link.name }}</a></li>
            {% endfor %}
            <li class="divider"><a href="{% url webfront-preferences %}">My account <i class="fa fa-gear"></i></a></li>
          </ul>
        </li>
      {% endif %}

<<<<<<< HEAD
            {% if not current_user_data.account.is_default_account %}
                <li class="has-dropdown">
                    <a href="javascript:void(0);">
                        My stuff
                    </a>
                    <ul class="dropdown">
                        {% for link in current_user_data.my_links %}
                            <li><a href="{{ link.uri }}">{{ link.name }}</a></li>
                        {% endfor %}
                        <li class="divider"><a href="{% url 'webfront-preferences' %}">My account <i class="fa fa-gear"></i></a></li>
                    </ul>
                </li>
            {% endif %}

            {% if current_user_data.account.is_default_account %}
                <li>
                    <a class="navbar login button secondary" href="/index/login">Login</a>
                </li>
            {% else %}
                <li>
                    <a class="navbar logout button secondary" href="/index/logout">Logout {{ current_user_data.account.login }}</a>
                </li>
            {% endif %}
        </ul>
    </section>
=======
      {% if current_user_data.account.is_default_account %}
        <li>
          <a class="navbar login button secondary" href="/index/login">Login</a>
        </li>
      {% else %}
        <li>
          <a class="navbar logout button secondary" href="/index/logout">Logout {{ current_user_data.account.login }}</a>
        </li>
      {% endif %}
    </ul>
  </section>
>>>>>>> 2badf700
</nav>

  {% comment %}

  MEGADROP MEGADROP MEGADROP MEGADROP MEGADROP MEGADROP MEGADROP MEGADROP
  MEGADROP MEGADROP MEGADROP MEGADROP MEGADROP MEGADROP MEGADROP MEGADROP
  MEGADROP MEGADROP MEGADROP MEGADROP MEGADROP MEGADROP MEGADROP MEGADROP
  MEGADROP MEGADROP MEGADROP MEGADROP MEGADROP MEGADROP MEGADROP MEGADROP
  MEGADROP MEGADROP MEGADROP MEGADROP MEGADROP MEGADROP MEGADROP MEGADROP

  {% endcomment %}
  <div class="megadropcontainer">
    <div id="megadrop" class="row hidden">
      {% comment %} split_tools are split into 3 lists of tools {% endcomment %}
      <div class="small-12 column">

        <h5>NAV Tools</h5>

        <hr>

        <div class="row">
          {% for column in current_user_data.split_tools %}
            <div class="medium-4 column">
              <ul class="no-bullet">
                {% for tool in column %}
                  <li>
                    <a href="{{ tool.uri }}" title="{{ tool.description }}">
                      <img src="{{ tool.icon }}" alt="">
                      {{ tool.name }}
                    </a>
                  </li>
                {% endfor %}
              </ul>
            </div>
          {% endfor %}
        </div>

        <div class="row">
          <div class="small-12 column">
            <p><a href="{% url 'webfront-toolbox' %}">Go to toolbox</a></p>
          </div>
        </div>

      </div>
    </div>
  </div> {# End megadropcontainer #}


  {% if current_user_data.sudoer %}
    <div class="sudoer-bar">
        <form action="{% url 'webfront-logout' %}" method="post">
            <img src="{{ STATIC_URL }}images/main/emblem-important.png"
                 alt="Important information"/>
            Hi <em>{{ current_user_data.sudoer.name }}</em>, you are currently
            logged in as <em>{{ current_user_data.account.name }}</em>.
            <input type="submit" name="submit_desudo" value="Log back in as {{ current_user_data.sudoer.login }}" class="button secondary small"/>
        </form>
    </div>
{% endif %}

{% comment %} BREADCRUMB {% endcomment %}
<ul id="nav-breadcrumbs" class="breadcrumbs">
  {% for title, url in navpath %}
    {% if url %}
      <li><a href="{{ url }}">{{ title }}</a></li>
    {% else %}
      <li class="current"><a href="#">{{ title }}</a></li>
    {% endif %}
  {% endfor %}
</ul>

{% endblock base_header %}

{% comment %} MAIN CONTENT {% endcomment %}
{% block base_navbody_start %}
<div class="row">
    <div class="large-12 columns navbody">
{% endblock %}

    {% block base_content %}
    {% endblock %}

{% block base_navbody_end %}
    </div>
</div>
{% endblock %}

{% block base_footer %}
  {% include 'footer.html' %}

  {% block base_debug %}
    {% if debug %}
      {% if not current_user_data.account.is_default_account %}
        {% include "debug.html" %}
      {% endif %}
    {% endif %}
  {% endblock %}


  </body>
</html>

{% endblock base_footer %}<|MERGE_RESOLUTION|>--- conflicted
+++ resolved
@@ -62,7 +62,7 @@
   <section class="top-bar-section">
     <ul class="left">
       <li class="has-form search">
-        <form id="navbar-search-form" action="{% url info-search %}" method="get">
+        <form id="navbar-search-form" action="{% url 'info-search' %}" method="get">
           <div class="row collapse">
             <div class="small-8 columns">
               <input id="query" type="text" name="query" maxlength="100"/>
@@ -75,26 +75,10 @@
       </li>
     </ul>
 
-<<<<<<< HEAD
-
-    <section class="top-bar-section">
-        <ul class="left">
-            <li class="has-form search">
-                <form id="navbar-search-form" action="{% url 'info-search' %}" method="get">
-                    <div class="row collapse">
-                        <div class="small-8 columns">
-                            <input id="query" type="text" name="query" maxlength="100"/>
-                        </div>
-                        <div class="small-4 columns">
-                            <input class="button secondary" type="submit" value="Search" />
-                        </div>
-                    </div>
-                </form>
-=======
     <ul class="right">
       {% comment %} This dropdown only visible on small screens {% endcomment %}
       <li class="has-dropdown hide-for-medium-up">
-        <a href="{% url webfront-toolbox %}">
+        <a href="{% url 'webfront-toolbox' %}">
           Tools
         </a>
         <ul id="toolboxdropdown" class="dropdown">
@@ -104,35 +88,12 @@
                 <img src="{{ tool.icon }}" alt="{{ tool.name }}">
                 {{ tool.name }}
               </a>
->>>>>>> 2badf700
             </li>
           {% endfor %}
-
         </ul>
       </li>
 
-<<<<<<< HEAD
-        <ul class="right">
-            {% comment %} This dropdown only visible on small screens {% endcomment %}
-            <li class="has-dropdown hide-for-medium-up">
-                <a href="{% url 'webfront-toolbox' %}">
-                    Tools
-                </a>
-                <ul id="toolboxdropdown" class="dropdown">
-                    {% for tool in current_user_data.tools %}
-                        <li>
-                            <a href="{{ tool.uri }}">
-                                <img src="{{ tool.icon }}" alt="{{ tool.name }}">
-                                {{ tool.name }}
-                            </a>
-                        </li>
-                    {% endfor %}
-
-                </ul>
-            </li>
-=======
       <li class="hide-for-small text-center"><a id="megadroptoggler" href="javascript:void(0);">Tools <i class="fa fa-caret-down"></i></a></li>
->>>>>>> 2badf700
 
       {% if not current_user_data.account.is_default_account %}
         <li class="has-dropdown">
@@ -143,38 +104,10 @@
             {% for link in current_user_data.my_links %}
               <li><a href="{{ link.uri }}">{{ link.name }}</a></li>
             {% endfor %}
-            <li class="divider"><a href="{% url webfront-preferences %}">My account <i class="fa fa-gear"></i></a></li>
+            <li class="divider"><a href="{% url 'webfront-preferences' %}">My account <i class="fa fa-gear"></i></a></li>
           </ul>
         </li>
       {% endif %}
-
-<<<<<<< HEAD
-            {% if not current_user_data.account.is_default_account %}
-                <li class="has-dropdown">
-                    <a href="javascript:void(0);">
-                        My stuff
-                    </a>
-                    <ul class="dropdown">
-                        {% for link in current_user_data.my_links %}
-                            <li><a href="{{ link.uri }}">{{ link.name }}</a></li>
-                        {% endfor %}
-                        <li class="divider"><a href="{% url 'webfront-preferences' %}">My account <i class="fa fa-gear"></i></a></li>
-                    </ul>
-                </li>
-            {% endif %}
-
-            {% if current_user_data.account.is_default_account %}
-                <li>
-                    <a class="navbar login button secondary" href="/index/login">Login</a>
-                </li>
-            {% else %}
-                <li>
-                    <a class="navbar logout button secondary" href="/index/logout">Logout {{ current_user_data.account.login }}</a>
-                </li>
-            {% endif %}
-        </ul>
-    </section>
-=======
       {% if current_user_data.account.is_default_account %}
         <li>
           <a class="navbar login button secondary" href="/index/login">Login</a>
@@ -186,7 +119,6 @@
       {% endif %}
     </ul>
   </section>
->>>>>>> 2badf700
 </nav>
 
   {% comment %}
