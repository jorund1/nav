{% block base_header %}

<!DOCTYPE html>

<html>

{# FIXME Hardcoded urls #}

{% block base_header_head %}
<head>
    <meta http-equiv="content-type" content="text/html; charset=UTF-8" />
    <title>{% block base_header_title %}{{ title }}{% endblock %}</title>
    <link rel="stylesheet" type="text/css" href="/style/reset.css" />
    <link rel="stylesheet" type="text/css" href="/style/default.css" />
    <link rel="stylesheet" type="text/css" href="/style/color.css" />
    <link rel="stylesheet" type="text/css" href="/style/table.css" />
    <link rel="stylesheet" type="text/css" href="/style/form.css" />
    <link rel="stylesheet" type="text/css" href="/style/tabs.css" />
    <link rel="stylesheet" type="text/css" href="/style/calendar.css" />
    <link rel="stylesheet" type="text/css" href="/style/treeselect.css" />
    <link rel="stylesheet" type="text/css" href="/style/quickselect.css" />
    <script type="text/javascript" src="/js/default.js"></script>
    <script type="text/javascript" src="/js/require_config.js"></script>
<<<<<<< HEAD
    {% if debug %}
        <script type="text/javascript" src="/js/require_config.dev.js"></script>
    {% endif %}
=======
>>>>>>> 3dbeba88
    {% block base_header_additional_head %}
    {% endblock %}
</head>
{% endblock %}

{% block base_body_start %}
<body>
{% endblock %}

{% if current_user_data.sudoer %}
<div id="top-bar">
<form action="{% url webfront-logout %}" method="post">
<img src="/images/main/emblem-important.png" alt="Important information" />
Hi <em>{{ current_user_data.sudoer.name }}</em>, you are currently logged in as <em>{{ current_user_data.account.name }}</em>.
    <input type="submit" name="submit_desudo" value="Log back in as {{ current_user_data.sudoer.login }}" />
</form>
</div>
{% endif %}

<div id="header">
    {% block base_header_logo %}
    <div id="navlogo">
    <h1><a href="/">
    <img src="/images/main/navlogo-141x50.png" width="141" height="50" alt="NAV" />
    Network Administration Visualized</a></h1>
    </div>
    {% endblock %}

    {% block base_header_navbar %}
    <div id="navbar">
        <table>
            <tr>
                <td>
                    <div id="navpath">
                    {% block base_header_navpath %}
                    {% for title, url in navpath %}
                        {% if url %}
                            <a href="{{ url }}">{{ title }}</a>
                        {% else %}
                            {{ title }}
                        {% endif %}
                        {% if not forloop.last %}
                            &gt;
                        {% endif %}
                    {% endfor %}
                    {% endblock %}
                    </div>
                </td>
                <td class="spacer"></td>
                <td class="entry">
                    <form action="/info/" method="get">
                        <input id="query" type="text" name="query" maxlength="100" size="12" />
                        <button type="submit">Search</button>
                    </form>
                </td>
                {% for link in current_user_data.navbar %}
                <td class="entry">
                    <a href="{{ link.uri }}" class="navbar">{{ link.name }}</a>
                </td>
                {% endfor %}
                {% if current_user_data.qlink1 %}
                <td class="list">
                    <select onchange="return NAV.jump(this);">
                        <option selected="selected">Quicklink #1</option>
                        {% for link in current_user_data.qlink1 %}
                        <option value="{{ link.uri }}">{{ link.name }}</option>
                        {% endfor %}
                    </select>
                </td>
                {% endif %}
                {% if current_user_data.qlink2 %}
                <td class="list">
                    <select onchange="return NAV.jump(this);">
                        <option selected="selected">Quicklink #2</option>
                        {% for link in current_user_data.qlink2 %}
                        <option value="{{ link.uri }}">{{ link.name }}</option>
                        {% endfor %}
                    </select>
                </td>
                {% endif %}
                <td class="entry">
                    {% if current_user_data.account.is_default_account %}
                    <a class="navbar" href="/index/login">Login</a>
                    {% else %}
                    <a class="navbar" href="/index/logout">Logout {{ current_user_data.account.login }}</a>
                    {% endif %}
                </td>
            </tr>
        </table>
    </div>
    {% endblock base_header_navbar %}
</div>
{% endblock base_header %}

{% block base_toolbar %}
    {% if available_tools %}
        {% include "toolbar.html" %}
    {% endif %}
{% endblock %}

{% block base_navbody_start %}<div id="navbody">{% endblock %}
{% block base_content %}
{% endblock %}
{% block base_navbody_end %}</div>{% endblock %}

{% block base_debug %}
    {% if debug %}
        {% if not current_user_data.account.is_default_account %}
            {% include "debug.html" %}
        {% endif %}
    {% endif %}
{% endblock %}

{% block base_footer %}
<div id="footer">
    <hr />
    <p>
        <a href="/about/">Network Administration Visualized</a>
        version {{ nav_version }}
        <br />
        {% if current_user_data.account.is_default_account %}
        You are not logged in.
        {% else %}
        You are logged in as <a href="/userinfo/">{{ current_user_data.account.name }}</a>.
        {% endif %}
    </p>
</div>

</body>
</html>
{% endblock %}<|MERGE_RESOLUTION|>--- conflicted
+++ resolved
@@ -21,12 +21,9 @@
     <link rel="stylesheet" type="text/css" href="/style/quickselect.css" />
     <script type="text/javascript" src="/js/default.js"></script>
     <script type="text/javascript" src="/js/require_config.js"></script>
-<<<<<<< HEAD
     {% if debug %}
         <script type="text/javascript" src="/js/require_config.dev.js"></script>
     {% endif %}
-=======
->>>>>>> 3dbeba88
     {% block base_header_additional_head %}
     {% endblock %}
 </head>
