{% extends "status2/base.html" %}
{% load tools %}
{% load crispy_forms_tags %}

{% block base_header_additional_head %}
  <link rel="stylesheet" type="text/css" href="{{ STATIC_URL }}css/nav/status.css"/>
  <script type="text/javascript">require(['status/status']);</script>
    <script type="text/javascript">
    var NAV = NAV || {};
    NAV.urls = NAV.urls || {};
    NAV.urls.status2_api_alerthistory = '{% url api:alerthistory-list %}';
    NAV.urls.status2_clear_alert = '{% url status2_clear_alert %}';
    NAV.urls.status2_acknowledge_alert = '{% url status2_acknowledge_alert %}';
    NAV.urls.status2_put_on_maintenance = '{% url status2_put_on_maintenance %}';
    NAV.urls.status2_save_preferences = '{% url status2_save_preferences %}';
    </script>
{% endblock %}


{% block content %}

  {% with tool=current_user_data.tools|get_tool:'Status' %}
    {% include 'nav_header.html' %}
  {% endwith %}


  <div id="status-page">

    {# Form for filtering events #}
    <a href="javascript:void(0);" class="button small secondary toggle-panel"></a>
    <div id="status-panel" class="hidden panel">
      {% crispy form %}
<<<<<<< HEAD
      <a href="javascript:void(0);" class="button small secondary set-default">
        Save as my default status filter
      </a>
=======
      <a href="javascript:void(0);" class="button small secondary set-default">Save as my default status filter</a>
      <button id="clear-status-form" class="small secondary">Clear form</button>
>>>>>>> 96f01706
    </div>

    <div id="status-page-fetch-alert" class="alert-box alert with-icon hidden">
      Failed to fetch events
    </div>

    <div class="row">

      <div class="large-9 column">

        {# Table displaying filtered events #}
        <table id="events-list" class="listtable hover expand tablesorter expandable">
          <caption>Events<span class="last-changed pull-right"></span></caption>
          <thead>
          <tr>
            <th>
              <label>
                <input class="alert-action" type="checkbox">
              </label>
            </th>
            <th>&nbsp;</th>
            <th>Subject</th>
            <th>Type</th>
            <th>Time</th>
            <th>Duration</th>
            <th>&nbsp;</th>
          </tr>
          </thead>
          <tbody></tbody>
        </table>

      </div>

      <div class="large-3 column">
        {# Panel for alert actions #}
        <div id="action-panel" class="panel white hidden">

          <h5>You can do the following with the selected alerts:</h5>

          {% if permits.can_acknowledge_alerts %}
            <div class="medium-4 large-12 column">
              <div class="panel acknowledge">
                <h5 data-tooltip
                    title="&lt;p&gt;Acknowledged alerts will be hidden for all users,
                            but not removed. When an end event arrives the alert
                            will be cleared normally.&lt;/p&gt; &lt;p&gt;Acknowledged alerts
                            can be still be viewed by checking the
                            &lt;em&gt;Acknowledged&lt;/em&gt; checkbox in your status
                            filter.&lt;/p&gt;">
                  Acknowledge the alerts
                  <i class="fa fa-info-circle"></i>
                </h5>
                <input type="text" class="usercomment" placeholder="Write a description">
                <a href="javascript:void(0);" class="button small acknowledge-alerts expand">
                  Acknowledge alerts
                </a>
              </div>
            </div>
          {% endif %}

          {% if permits.can_clear_alerts %}
            <div class="medium-4 large-12 column">
              <div class="panel resolve-alerts">
                <h5 data-tooltip
                    title="&lt;p&gt; Clearing an alert will set its end time, thereby
                           closing it and removing it from the list of
                           problems. Use this to remove alerts that have become
                           invalid, where there is no way for NAV to
                           automatically detect this.&lt;/p&gt;

                           &lt;p&gt;Be aware that if the root cause of the alert is still
                           there, NAV may end up posting a new alert for the
                           same issue. &lt;/p&gt;">
                  Clear the alerts
                  <i class="fa fa-info-circle"></i>
                </h5>
                <a href="javascript:void(0);" class="button small expand">
                  Clear alerts
                </a>
              </div>
            </div>
          {% endif %}

          {% if permits.can_put_on_maintenance %}
            <div class="medium-4 large-12 column">
              <div class="panel maintenance">
                <h5 data-tooltip
                    title="Putting an alert on maintenance is only meaningful if
                           the subject can be put on maintenance, for instance IP
                           Devices and Services.">
                  Put alerts on maintenance
                  <i class="fa fa-info-circle"></i>
                </h5>
                <input type="text" class="usercomment" placeholder="Write a description">
                <a href="javascript:void(0);" class="button small expand">
                  Put on maintenance
                </a>
              </div>
            </div>
          {% endif %}

          {% if not permits.any %}
            <div class="alert-box">
              It doesn't seem like you are permitted to do anything here.
            </div>
          {% endif %}

          <a href="javascript:void(0);" class="button small secondary cancel-alerts-action">
            Never mind
          </a>
        </div>

      </div>

    </div>

  </div>

{% endblock %}<|MERGE_RESOLUTION|>--- conflicted
+++ resolved
@@ -30,14 +30,8 @@
     <a href="javascript:void(0);" class="button small secondary toggle-panel"></a>
     <div id="status-panel" class="hidden panel">
       {% crispy form %}
-<<<<<<< HEAD
-      <a href="javascript:void(0);" class="button small secondary set-default">
-        Save as my default status filter
-      </a>
-=======
       <a href="javascript:void(0);" class="button small secondary set-default">Save as my default status filter</a>
       <button id="clear-status-form" class="small secondary">Clear form</button>
->>>>>>> 96f01706
     </div>
 
     <div id="status-page-fetch-alert" class="alert-box alert with-icon hidden">
