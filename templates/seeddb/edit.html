{% extends "seeddb/base.html" %}

{% block content %}

<form class="seeddb-edit" action="" method="post">
    <table class="listtable">
    {% if object.pk %}
    <caption>
        {{ object }}
    </caption>
    {% endif %}
    {% block formfields %}
    {% for field in form %}
    <tr>
        <th><label for="{{ field.auto_id }}">
            <span class="{{ field.field.required|yesno:"required," }}">
            {{ field.label }}</span>
            </label></th>
        <td>
            {{ field }}
            {% if field.errors %}
                {{ field.errors }}
            {% endif %}
        </td>
    </tr>
    {% endfor %}
    <tr>
        <th></th>
        <td><input type="submit" value="Save" /></td>
    </tr>
    {% endblock %}
    </table>
</form>

<<<<<<< HEAD
{% if delete_url and object.pk %}
=======
{% if map %}
  <div id="map-container">
    <h4>Click the map to update the geo position</h4>
    <div id="map"></div>
  </div>
{% endif %}

<div style="clear:both;"></div>

{% if delete_url and object %}
>>>>>>> de69533b
<form action="{{ delete_url }}" method="post">
    <table class="listtable">
        <tr>
            <th>Delete this:</th>
            <td>
                <input type="hidden" name="object" value="{{ object.pk }}" />
                <input type="submit" name="delete" value="Delete" />
            </td>
        </tr>
    </table>
</form>
{% endif %}

<div style="clear: both;"></div>
{% endblock %}<|MERGE_RESOLUTION|>--- conflicted
+++ resolved
@@ -4,7 +4,7 @@
 
 <form class="seeddb-edit" action="" method="post">
     <table class="listtable">
-    {% if object.pk %}
+    {% if object %}
     <caption>
         {{ object }}
     </caption>
@@ -32,9 +32,6 @@
     </table>
 </form>
 
-<<<<<<< HEAD
-{% if delete_url and object.pk %}
-=======
 {% if map %}
   <div id="map-container">
     <h4>Click the map to update the geo position</h4>
@@ -45,7 +42,6 @@
 <div style="clear:both;"></div>
 
 {% if delete_url and object %}
->>>>>>> de69533b
 <form action="{{ delete_url }}" method="post">
     <table class="listtable">
         <tr>
