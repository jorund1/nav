--- conflicted
+++ resolved
@@ -46,37 +46,13 @@
                 </tr>
             </thead>
 
-<<<<<<< HEAD
-            <tbody>
-                {% if object_list %}
-                    {% for object in object_list %}
-                    <tr>
-                        <td><input type="checkbox" name="object" value="{{ object.pk }}" class="selector" /></td>
-                        {% for element in object.values_list %}
-                            {% if forloop.first %}
-                                {% if object.url %}
-                                    <td><a href="{{ object.url }}">{{ element }}</a></td>
-                                {% else %}
-                                    <td>{{ element }}</td>
-                                {% endif %}
-                            {% else %}
-                            <td>{{ element|default_if_none:"" }}</td>
-                            {% endif %}
-                        {% endfor %}
-                    </tr>
-                    {% endfor %}
-                {% else %}
-                    <tr><td colspan=100>No entries</td></tr>
-                {% endif %}
-            </tbody>
-=======
     <tbody>
-    {% if object_list %}
+      {% if object_list %}
         {% for object in object_list %}
-            <tr class="{% cycle 'oddrow' 'evenrow' %}">
-                <td><input type="checkbox" name="object" value="{{ object.pk }}" class="selector"/></td>
-                {% for element in object.values_list %}
-                    <td>
+        <tr>
+            <td><input type="checkbox" name="object" value="{{ object.pk }}" class="selector" /></td>
+            {% for element in object.values_list %}
+                   <td>
                         {% if forloop.first %}
                             {% if object.url %}
                                 <a href="{{ object.url }}">{{ element }}</a>
@@ -91,16 +67,13 @@
                             {% endif %}
                         {% endif %}
                     </td>
-                {% endfor %}
-            </tr>
+            {% endfor %}
+        </tr>
         {% endfor %}
-    {% else %}
-        <tr>
-            <td></td>
-        </tr>
-    {% endif %}
+      {% else %}
+	<tr><td colspan=100>No entries</td></tr>
+      {% endif %}
     </tbody>
->>>>>>> de69533b
 
         </table>
 
