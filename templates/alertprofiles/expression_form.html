{% extends "alertprofiles/base.html" %}

{% block tabcontent %}
  <h4>
    Add expression
  </h4>

<<<<<<< HEAD
<form action="{% url 'alertprofiles-filters-saveexpression' %}" method="post" class="custom">
<table class="vertitable">
    <tbody>
        <tr>
            <th>Filter</th>
            <td>{{ filter.name }}{{ form.filter }}</td>
        </tr>
        <tr>
            <th>Match field</th>
            <td>{{ matchfield.name }}{{ form.match_field }}</td>
        </tr>
        <tr>
            <th>
                <label for="id_operator">{{ form.operator.label }}
                    <a href="#" data-reveal-id="operator-help" data-reveal>
                        <i class="fa fa-info-circle"></i>
                    </a>
                </label>
            </th>
            <td>{{ form.operator }}</td>
        </tr>
        <tr>
            <th>
                <label for="id_value">{{ form.value.label }}</label><br />
            </th>
            <td>
                {% if list_limited %}
                <p>
                    There are more available options than the list_limit
                    permits to show.<br />
                </p>
                <p>
                    Showing {{ matchfield.list_limit }} of
                    {{ form.number_of_choices }} available options.
                </p>
                {% endif %}
                <div>
                {{ form.value }}
                </div>
                <div>
                    {# FIXME it's not good practice to trust stuff in the database #}
                    {% if matchfield.value_help %}
                        {{ matchfield.value_help|safe }}
                    {% endif %}
                </div>
            </td>
        </tr>
        <tr>
            <th></th>
            <td><input type="submit" value="Save" class="button small"/></td>
        </tr>
    </tbody>
</table>
</form>
=======
  <form action="{% url alertprofiles-filters-saveexpression %}" method="post" class="custom">
    <table class="vertitable">
      <tbody>
        <tr>
          <th>Filter</th>
          <td>{{ filter.name }}{{ form.filter }}</td>
        </tr>
        <tr>
          <th>Match field</th>
          <td>{{ matchfield.name }}{{ form.match_field }}</td>
        </tr>
        <tr>
          <th>
            <label for="id_operator">{{ form.operator.label }}
              <a href="#" data-reveal-id="operator-help" data-reveal>
                <i class="fa fa-info-circle"></i>
              </a>
            </label>
          </th>
          <td>{{ form.operator }}</td>
        </tr>
        <tr>
          <th>
            <label for="id_value">{{ form.value.label }}</label><br />
          </th>
          <td>
            {% if list_limited %}
              <p>
                There are more available options than the list_limit
                permits to show.<br />
              </p>
              <p>
                Showing {{ matchfield.list_limit }} of
                {{ form.number_of_choices }} available options.
              </p>
            {% endif %}
            <div>
              {{ form.value }}
            </div>
            <div>
              {# FIXME it's not good practice to trust stuff in the database #}
              {% if matchfield.value_help %}
                {{ matchfield.value_help|safe }}
              {% endif %}
            </div>
          </td>
        </tr>
        <tr>
          <th></th>
          <td><input type="submit" value="Save" class="button small"/></td>
        </tr>
      </tbody>
    </table>
  </form>
>>>>>>> 909a4291

  <div id="operator-help" class="reveal-modal" data-reveal>
    <h5>
      Operators
    </h5>
    <p>
      Below are short descriptions for each available operator. Note that for
      lists only "equals" and "in" makes sense.
    </p>
    <p>
      An admin can make every operator available for any matchfield, even the
      ones that allows for list selection.
    </p>
    <table class="vertitable">
      <tbody>
        <tr>
          <th>Equals</th>
          <td>
            Exact match
          </td>
        </tr>
        <tr>
          <th>Is greater</th>
          <td>
            Match field value must be greater than entered value.
          </td>
        </tr>
        <tr>
          <th>Is greater or equal</th>
          <td>
            Match field value must be greater than or equal entered value.
          </td>
        </tr>
        <tr>
          <th>Is less</th>
          <td>
            Match field value must be less than entered value.
          </td>
        </tr>
        <tr>
          <th>Is less or equal</th>
          <td>
            Match field value must be less than or equal entered value.
          </td>
        </tr>
        <tr>
          <th>Not equals</th>
          <td>
            Oposite of equals. Match field value and entered value must not be
            the same.
          </td>
        </tr>
        <tr>
          <th>Starts with</th>
          <td>
            Match field value must start with entered value. Will also return
            true if match field and entered value are the same.
          </td>
        </tr>
        <tr>
          <th>Ends with</th>
          <td>
            Match field value must end with entered value. Will also return true
            if match field and entered value are the same.
          </td>
        </tr>
        <tr>
          <th>Contains</th>
          <td>
            Somewhere in the match field value the entered value must
            appear. Will also return true if match field and entered value are
            the same.
          </td>
        </tr>
        <tr>
          <th>Regexp</th>
          <td>
            Enter a regular expression to compare against the match field value.
          </td>
        </tr>
        <tr>
          <th>Wildcard</th>
          <td>
            Same as equals, except you can use wildcards (? or *) to denote
            "anything goes here".
          </td>
        </tr>
        <tr>
          <th>In</th>
          <td>
            Match field value must be one of the selected values. For lists,
            just select multiple values, for text fields you can separate the
            different values with space.
          </td>
        </tr>
      </tbody>
    </table>
  </div>
{% endblock %}<|MERGE_RESOLUTION|>--- conflicted
+++ resolved
@@ -5,63 +5,7 @@
     Add expression
   </h4>
 
-<<<<<<< HEAD
-<form action="{% url 'alertprofiles-filters-saveexpression' %}" method="post" class="custom">
-<table class="vertitable">
-    <tbody>
-        <tr>
-            <th>Filter</th>
-            <td>{{ filter.name }}{{ form.filter }}</td>
-        </tr>
-        <tr>
-            <th>Match field</th>
-            <td>{{ matchfield.name }}{{ form.match_field }}</td>
-        </tr>
-        <tr>
-            <th>
-                <label for="id_operator">{{ form.operator.label }}
-                    <a href="#" data-reveal-id="operator-help" data-reveal>
-                        <i class="fa fa-info-circle"></i>
-                    </a>
-                </label>
-            </th>
-            <td>{{ form.operator }}</td>
-        </tr>
-        <tr>
-            <th>
-                <label for="id_value">{{ form.value.label }}</label><br />
-            </th>
-            <td>
-                {% if list_limited %}
-                <p>
-                    There are more available options than the list_limit
-                    permits to show.<br />
-                </p>
-                <p>
-                    Showing {{ matchfield.list_limit }} of
-                    {{ form.number_of_choices }} available options.
-                </p>
-                {% endif %}
-                <div>
-                {{ form.value }}
-                </div>
-                <div>
-                    {# FIXME it's not good practice to trust stuff in the database #}
-                    {% if matchfield.value_help %}
-                        {{ matchfield.value_help|safe }}
-                    {% endif %}
-                </div>
-            </td>
-        </tr>
-        <tr>
-            <th></th>
-            <td><input type="submit" value="Save" class="button small"/></td>
-        </tr>
-    </tbody>
-</table>
-</form>
-=======
-  <form action="{% url alertprofiles-filters-saveexpression %}" method="post" class="custom">
+  <form action="{% url 'alertprofiles-filters-saveexpression' %}" method="post" class="custom">
     <table class="vertitable">
       <tbody>
         <tr>
@@ -115,7 +59,6 @@
       </tbody>
     </table>
   </form>
->>>>>>> 909a4291
 
   <div id="operator-help" class="reveal-modal" data-reveal>
     <h5>
