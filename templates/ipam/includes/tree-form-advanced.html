<!-- address types to display -->
<div class="prefix-tree-control-checkboxes">
  <label>
    VLAN (number, optional)
    <input type="number" class="search-param" id="prefix-vlan"
           name="vlan" value="<%= queryParams.vlan %>">
  </label>

  <label>
    Description (optional)
    <input type="text" class="search-param" id="prefix-vlan"
           name="description" value="<%= queryParams.description %>">
  </label>

  <label>
    Organization (optional)
    <input type="text" class="search-param" id="prefix-organization"
           name="organization" value="<%= queryParams.organization %>">
  </label>

  <label>
    Usage (optional)
    <input type="text" class="search-param" id="prefix-usage"
           name="usage" value="<%= queryParams.usage %>">
  </label>

  <h5>Address family</h5>

<<<<<<< HEAD
    <form>
      <label>
        <input id="prefix-flag-ipv4" class="search-flag" type="checkbox" name="type" value="ipv4"
        <%= _.contains(queryParams.type, "ipv4") ? "checked" : null %>>
        Public IPv4
      </label>
      <label>
        <input id="prefix-flag-ipv6" class="search-flag" type="checkbox" name="type" value="ipv6"
        <%= _.contains(queryParams.type, "ipv6") ? "checked" : null %>>
        IPv6
      </label>
      <label>
        <input id="prefix-flag-ipv6" class="search-flag", type="checkbox" name="type" value="rfc1918"
        <%= _.contains(queryParams.type, "rfc1918") ? "checked" : null %>>
        Private IPv4 (RFC1918)
      </label>
    </form>
  </div>
=======
  <label>
    <input id="prefix-flag-ipv4" class="search-flag" type="checkbox" name="type" value="ipv4"
    <%= _.contains(queryParams.type, "ipv4") ? "checked" : null %>>
    Real IPv4
  </label>
>>>>>>> 71d9acee

  <label>
    <input id="prefix-flag-ipv6" class="search-flag" type="checkbox" name="type" value="ipv6"
    <%= _.contains(queryParams.type, "ipv6") ? "checked" : null %>>
    IPv6
  </label>

  <label>
    <input id="prefix-flag-ipv6" class="search-flag", type="checkbox" name="type" value="rfc1918"
    <%= _.contains(queryParams.type, "rfc1918") ? "checked" : null %>>
    Private IPV4 (RFC1918)
  </label>

  <label>
    Net type
    {% comment %}
    yo, templates in your templates. the net_types context attribute is a list
    of all net types registered in NAV, except scope and reserved, which are
    given special treatment.
    {% endcomment %}
    <select class="select2 search-param" name="net_type" multiple="multiple">
      <option value="scope">scope</option>
      <option value="reserved" <%= _.contains(queryParams.net_type, 'reserved') ? "selected" : null %>>
        reserved
      </option>
      {% for net_type in net_types %}
        <option value="{{ net_type }}" <%= _.contains(queryParams.net_type, '{{ net_type }}') ? "selected" : null %>>
          {{ net_type }}
        </option>
      {% endfor %}
    </select>
  </label>
</div><|MERGE_RESOLUTION|>--- conflicted
+++ resolved
@@ -3,55 +3,52 @@
   <label>
     VLAN (number, optional)
     <input type="number" class="search-param" id="prefix-vlan"
-           name="vlan" value="<%= queryParams.vlan %>">
+      name="vlan" value="<%= queryParams.vlan %>">
   </label>
 
   <label>
     Description (optional)
     <input type="text" class="search-param" id="prefix-vlan"
-           name="description" value="<%= queryParams.description %>">
+      name="description" value="<%= queryParams.description %>">
+  </label>
+
+  <label>
+    <input id="prefix-flag-ipv4" class="search-flag" type="checkbox" name="type" value="ipv4"
+    <%= _.contains(queryParams.type, "ipv4") ? "checked" : null %>>
+    Public IPv4
+  </label>
+
+  <label>
+    <input id="prefix-flag-ipv6" class="search-flag" type="checkbox" name="type" value="ipv6"
+    <%= _.contains(queryParams.type, "ipv6") ? "checked" : null %>>
+    IPv6
+  </label>
+
+  <label>
+    <input id="prefix-flag-ipv6" class="search-flag", type="checkbox" name="type" value="rfc1918"
+    <%= _.contains(queryParams.type, "rfc1918") ? "checked" : null %>>
+    Private IPv4 (RFC1918)
   </label>
 
   <label>
     Organization (optional)
     <input type="text" class="search-param" id="prefix-organization"
-           name="organization" value="<%= queryParams.organization %>">
+      name="organization" value="<%= queryParams.organization %>">
   </label>
 
   <label>
     Usage (optional)
     <input type="text" class="search-param" id="prefix-usage"
-           name="usage" value="<%= queryParams.usage %>">
+      name="usage" value="<%= queryParams.usage %>">
   </label>
 
   <h5>Address family</h5>
 
-<<<<<<< HEAD
-    <form>
-      <label>
-        <input id="prefix-flag-ipv4" class="search-flag" type="checkbox" name="type" value="ipv4"
-        <%= _.contains(queryParams.type, "ipv4") ? "checked" : null %>>
-        Public IPv4
-      </label>
-      <label>
-        <input id="prefix-flag-ipv6" class="search-flag" type="checkbox" name="type" value="ipv6"
-        <%= _.contains(queryParams.type, "ipv6") ? "checked" : null %>>
-        IPv6
-      </label>
-      <label>
-        <input id="prefix-flag-ipv6" class="search-flag", type="checkbox" name="type" value="rfc1918"
-        <%= _.contains(queryParams.type, "rfc1918") ? "checked" : null %>>
-        Private IPv4 (RFC1918)
-      </label>
-    </form>
-  </div>
-=======
   <label>
     <input id="prefix-flag-ipv4" class="search-flag" type="checkbox" name="type" value="ipv4"
     <%= _.contains(queryParams.type, "ipv4") ? "checked" : null %>>
     Real IPv4
   </label>
->>>>>>> 71d9acee
 
   <label>
     <input id="prefix-flag-ipv6" class="search-flag" type="checkbox" name="type" value="ipv6"
@@ -78,9 +75,9 @@
         reserved
       </option>
       {% for net_type in net_types %}
-        <option value="{{ net_type }}" <%= _.contains(queryParams.net_type, '{{ net_type }}') ? "selected" : null %>>
-          {{ net_type }}
-        </option>
+      <option value="{{ net_type }}" <%= _.contains(queryParams.net_type, '{{ net_type }}') ? "selected" : null %>>
+        {{ net_type }}
+      </option>
       {% endfor %}
     </select>
   </label>
