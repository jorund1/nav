--- conflicted
+++ resolved
@@ -272,28 +272,18 @@
         }
     });
 
-<<<<<<< HEAD
     var siNumbers = function(y, toInteger, spacer) {
-=======
-    var siNumbers = function (y, toInteger) {
->>>>>>> fb38a5d1
         if (y === null || y === 0) {
             return y;
         }
 
-<<<<<<< HEAD
         var precision = typeof toInteger === 'undefined' ? 2: 0;
         var space = typeof spacer === 'undefined' ? ' ': spacer;
         var convert = function(value, converter) {
-=======
-        var precision = typeof toInteger === 'undefined' ? 2 : 0;
-        var convert = function (value, converter) {
->>>>>>> fb38a5d1
             return (value / converter).toFixed(precision);
         };
 
         var value = Number(y);
-<<<<<<< HEAD
         if (value >= 1000000000000) { return convert(value, 1000000000000) + space + "T"; }
         else if (value >= 1000000000) { return convert(value, 1000000000) + space + "G"; }
         else if (value >= 1000000) { return convert(value, 1000000) + space + "M"; }
@@ -304,96 +294,6 @@
         else { return value.toFixed(precision); }
     };
 
-
-    /**
-     * Add all functionality when ajax call returns
-     */
-    function onComplete(request) {
-        var $element = $(request.args.element),
-            graph = request.graph;
-
-        var meta = updateMeta($element, request);
-
-        $(graph.element).trigger('NAV:Rickshaw:updateMeta', meta);
-
-        if (!graph.initialized) {
-
-            graph.series.forEach(function(serie) {
-                serie.name = getSeriesName(serie.name);
-            });
-
-            var x_axis = new Rickshaw.Graph.Axis.Time({
-                graph: graph,
-                timeFixture: new Rickshaw.Fixtures.Time.Local()
-            }),
-
-                y_axis = new Rickshaw.Graph.Axis.Y({
-                    graph: graph,
-                    orientation: 'left',
-                    element: $element.siblings('.rickshaw-y-axis')[0],
-                    tickFormat: function(val) {
-                        return siNumbers(val, true, '');
-                    }
-                }),
-
-                hoverDetail = new NavHover({
-	            graph: graph,
-                    yFormatter: siNumbers
-                }),
-
-                legend = new Rickshaw.Graph.Legend({
-                    graph: graph,
-                    element: $element.siblings('.rickshaw-legend')[0]
-                }),
-
-                highlighter = new Rickshaw.Graph.Behavior.Series.Highlight({
-                    graph: graph,
-                    legend: legend
-                }),
-
-                // Toggle visibility of data series
-                shelving = new Rickshaw.Graph.Behavior.Series.Toggle({
-                    graph: graph,
-                    legend: legend
-                }),
-
-                preview = new Rickshaw.Graph.RangeSlider.Preview({
-                    graph: graph,
-                    element: $element.siblings('.rickshaw-preview')[0]
-                });
-
-            hoverDetail.unit = meta.vtitle || '';
-            graph.render();
-            graph.initialized = true;
-=======
-        if (value >= 1000000000000) {
-            return convert(value, 1000000000000) + " T";
->>>>>>> fb38a5d1
-        }
-        else if (value >= 1000000000) {
-            return convert(value, 1000000000) + " G";
-        }
-        else if (value >= 1000000) {
-            return convert(value, 1000000) + " M";
-        }
-        else if (value >= 1000) {
-            return convert(value, 1000) + " k";
-        }
-        else if (value <= 0.000001) {
-            return convert(value, 1 / 1000000) + " µ";
-        }
-        else if (value <= 0.01) {
-            return convert(value, 1 / 1000) + " m";
-        }
-        else if (value <= 1) {
-            return value.toFixed(3);
-        }  // This is inconsistent
-        else {
-            return value.toFixed(precision);
-        }
-    };
-
-
     return RickshawGraph;
 
 });