--- conflicted
+++ resolved
@@ -1,13 +1,4 @@
-<<<<<<< HEAD
-require(['libs/jquery', 'libs/spin.min'], function () {
-=======
 require(['libs/spin.min'], function () {
-    function fetchOverview() {
-        /* Fetch overview. This is done with AJAX because it may be very slow */
-        var $overview = $('#watchdog-overview'),
-            url = $overview.attr('data-url'),
-            spinner = new Spinner();
->>>>>>> f36e36df
 
     /** Adds click handler on the status test labels */
     function addLabelClickHandlers() {
