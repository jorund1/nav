--- conflicted
+++ resolved
@@ -91,19 +91,14 @@
     throw e
 } finally {
 
-<<<<<<< HEAD
-    publishHTML([allowMissing: false, alwaysLinkToLastBuild: false, keepAll: false, reportDir: 'reports', reportFiles: 'functional-report.html', reportName: 'Functional report'])
-    publishHTML([allowMissing: false, alwaysLinkToLastBuild: false, keepAll: false, reportDir: 'reports', reportFiles: 'integration-report.html', reportName: 'Integration report'])
-
-    notifyBuild(currentBuild.result, lastStage)
-=======
     def testReports = sh (
         script: 'cd reports; find . -name "*-report.html" | paste -sd ,',
         returnStdout: true
     ).trim()
     echo "Found test reports: ${testReports}"
     publishHTML([allowMissing: false, alwaysLinkToLastBuild: false, keepAll: false, reportDir: 'reports', reportFiles: testReports, reportName: 'HTML test reports'])
->>>>>>> 93763763
+
+    notifyBuild(currentBuild.result, lastStage)
 
   }
 }
