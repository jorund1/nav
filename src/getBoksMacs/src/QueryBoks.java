--- conflicted
+++ resolved
@@ -346,12 +346,7 @@
 								Database.update("swp_netbox", upd, where);
 								if (DB_COMMIT) Database.commit(); else Database.rollback();
 							} catch (SQLException e) {
-<<<<<<< HEAD
 								System.err.println("Update modulbak/portbak in swp_netbox, swp_netboxid: " + swp_boksid + ", to_ifindex: " + pm.getRemoteIf() + "\n  SQLException: " + e.getMessage() );
-								e.printStackTrace(System.err);
-=======
-								System.err.println("Update modulbak/portbak in swp_boks, swp_boksid: " + swp_boksid + ", to_ifindex: " + pm.getRemoteIf() + "\n  SQLException: " + e.getMessage() );
->>>>>>> bd4dce50
 							}
 						}
 					}
