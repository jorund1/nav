#!/usr/bin/env python
#
# Copyright (C) 2008, 2011 UNINETT AS
#
# This file is part of Network Administration Visualized (NAV).
#
# NAV is free software: you can redistribute it and/or modify it under
# the terms of the GNU General Public License version 2 as published by
# the Free Software Foundation.
#
# This program is distributed in the hope that it will be useful, but WITHOUT
# ANY WARRANTY; without even the implied warranty of MERCHANTABILITY or FITNESS
# FOR A PARTICULAR PURPOSE. See the GNU General Public License for more
# details.  You should have received a copy of the GNU General Public License
# along with NAV. If not, see <http://www.gnu.org/licenses/>.
#
"""Extract Launchpad bug and GitHub issue titles from input.

This program scans its input, assumed to be Git change log messages, extracts
what seems to be Launchpad bug IDs and GitHub issue IDs, retrieves the titles
of these bug IDs and prints a set of details suitable for inclusion NAV's
CHANGES file.

To use, simply pipe the output of your desired git log command through this
program. Example:

  hg log -l50 | buglog.py

If you aren't sure that all bug report references can be found in the
commit log messages' summary line, add the -v option to hg log.

<<<<<<< HEAD
from __future__ import print_function

=======
"""
from __future__ import print_function
>>>>>>> 22df1eb1
import urllib2
import re
import sys
import textwrap
import json

BUG_URL = 'https://launchpad.net/bugs/{bug_id}/+text'
ISSUE_URL = 'https://github.com/UNINETT/nav/issues/{bug_id}'
COMMITLOG_PATTERN = re.compile(r'((bug)?fix for|fix(es|ed)?|close(s|d)?):? '
                               r'+(?P<lp>lp)? *# *(?P<bug_id>[0-9]+)', re.I)

class Bug(object):
    prefix = ""

    def __init__(self, number):
        self.number = number
        self._title = None

    def __str__(self):
        """Return bugfix details formatted for NAV's CHANGES file."""
        lead_in = "  * {}#{:<7} (".format(self.prefix, self.number)
        indent = " " * len(lead_in)
        line = "{}{})".format(lead_in, self.title)

        return '\n'.join(
            textwrap.wrap(line, width=80, subsequent_indent=indent))

    def __hash__(self):
        return hash(self.prefix + str(self.number))

    def __cmp__(self, other):
        return cmp(self.number, other.number)


class LaunchpadBug(Bug):
    prefix = "LP"

    @property
    def title(self):
        """Retrieve the title of a Launchpad bug report."""
        if not self._title:
            for line in self._get_details():
                if line.startswith('title:'):
                    title = line.split(':', 1)[1]
                    self._title = title.strip()
        return self._title

    def _get_details(self):
        """Returns a list of strings detailing the bug"""
        url = BUG_URL.format(bug_id=self.number)
        info = urllib2.urlopen(url)
        return info.readlines()

class GithubIssue(Bug):
    prefix = "GH"

    @property
    def title(self):
        details = self._get_details()
        return details.get('title', 'N/A')

    def _get_details(self):
        """Returns a JSON structure detailing the bug"""
        url = ISSUE_URL.format(bug_id=self.number)
        req = urllib2.Request(url, headers={
            'Accept': 'application/json'
        })
        data = urllib2.urlopen(req).read()
        return json.loads(data)


def filter_log(file):
    """Filter VCS log output.

    Returns a generator. For each line of the input file that looks like a
    reference to a Launchpad bug report or GitHub issue, yields a tuple
    consisting of the line itself and a regexp Match object. The match object
    will contain a named group called 'bug_id', which contains the bug report
    id number.

      file -- An open file or other file-like/iterable object.

    """
    for line in file:
        match = COMMITLOG_PATTERN.search(line)
        if match:
            yield (line, match)

def filter_bugs(matches):
    for line, match in matches:
        bug_id = int(match.group('bug_id'))
        if match.group('lp'):
            yield LaunchpadBug(bug_id)
        else:
            yield GithubIssue(bug_id)


def main(args):
    if sys.stdin.isatty():
<<<<<<< HEAD
        print(__doc__, end=' ')
=======
        print(__doc__)
>>>>>>> 22df1eb1
        sys.exit(0)

    bugs = set()
    for bug in filter_bugs(filter_log(sys.stdin)):
        bugs.add(bug)

<<<<<<< HEAD
    for bug_id in sorted(bug_ids):
        print(bugfix_format(bug_id))
=======
    for bug in sorted(bugs):
        print(bug)
>>>>>>> 22df1eb1

if __name__ == '__main__':
    main(sys.argv[1:])<|MERGE_RESOLUTION|>--- conflicted
+++ resolved
@@ -28,14 +28,10 @@
 
 If you aren't sure that all bug report references can be found in the
 commit log messages' summary line, add the -v option to hg log.
+"""
 
-<<<<<<< HEAD
 from __future__ import print_function
 
-=======
-"""
-from __future__ import print_function
->>>>>>> 22df1eb1
 import urllib2
 import re
 import sys
@@ -135,24 +131,15 @@
 
 def main(args):
     if sys.stdin.isatty():
-<<<<<<< HEAD
         print(__doc__, end=' ')
-=======
-        print(__doc__)
->>>>>>> 22df1eb1
         sys.exit(0)
 
     bugs = set()
     for bug in filter_bugs(filter_log(sys.stdin)):
         bugs.add(bug)
 
-<<<<<<< HEAD
-    for bug_id in sorted(bug_ids):
-        print(bugfix_format(bug_id))
-=======
     for bug in sorted(bugs):
         print(bug)
->>>>>>> 22df1eb1
 
 if __name__ == '__main__':
     main(sys.argv[1:])