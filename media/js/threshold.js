--- conflicted
+++ resolved
@@ -138,11 +138,7 @@
 }; /* serverError */
 
 
-<<<<<<< HEAD
-threshold.ajaxError = function(request, errMessage, errType){
-=======
 threshold.ajaxError = function( request, errMessage, errType){
->>>>>>> bbf67bf7
     var errMsg = 'Error: ' + errMessage + '; ' + errType;
     threshold.updateMessages(errMsg, true);
 }; /* ajaxError */
@@ -736,13 +732,9 @@
 
 
 $(document).ready(function(){
-<<<<<<< HEAD
+    NAV.addGlobalAjaxHandlers();
     $('#thresholdDescr').change(function(){
         threshold.removeMessages();
-=======
-    NAV.addGlobalAjaxHandlers();
-    $('select.#descr').change(function(){
->>>>>>> bbf67bf7
         var sval = $(this).val();
         if(sval == 'empty'){
             return -1;
