--- conflicted
+++ resolved
@@ -197,10 +197,7 @@
             'gwport': gwport,
             'vlans': vlans,
         })
-<<<<<<< HEAD
-=======
-
->>>>>>> 8d0a14d6
+
 def expand_switch(request):
     """
     """
