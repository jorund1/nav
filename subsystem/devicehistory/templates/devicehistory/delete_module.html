{% extends "devicehistory/base.html" %}

{% block tabcontent %}

<p>
{% if not confirm_delete %}
    Select modules to delete from modules that are down. When deleting a
    module, a choice will be given to either move the device to the inventory
    or to set it as inactive.
{% else %}
    <h3>Do you really want to delete the selected modules?</h3>
{% endif %}
</p>

{% if confirm_delete %}
<form action="{% url devicehistory-do_delete_module %}" method="post">
{% else %}
<form action="{% url devicehistory-module %}" method="post">
{% endif %}
    <table class="listtable">
        <caption>
            {% if confirm_delete %}
            Selected modules
            {% else %}
            Modules down
            {% endif %}
            <br />
            <span class="subtitle">
                {{ modules|length }} entr{{ modules|pluralize:"y,ies" }}
            </span>
        </caption>

        <thead>
            <tr>
                <th rowspan="2"></th>
                <th rowspan="2">Sysname</th>
                <th colspan="2">Module</th>
                <th rowspan="2">Down since</th>
                <th rowspan="2">Downtime</th>
            </tr>
            <tr>
                <th>Name</th>
                <th>Description</th>
            </tr>
        </thead>
<<<<<<< HEAD

        {% if modules %}
            <tbody>
            {% for m in modules %}
                <tr class="{% cycle oddrow,evenrow %}">
                    <td><input type="checkbox" name="module" value="{{ m.moduleid }}"
                        {% if confirm_delete %}
                        checked="checked"
                        {% endif %}
                        /></td>
                    <td>{{ m.sysname|default_if_none:"" }}</td>
                    <td>{{ m.module_number }}</td>
                    <td>{{ m.descr|default_if_none:"" }}</td>
                    <td>{{ m.start_time }}</td>
                    <td>{{ m.start_time|timesince }}</td>
                </tr>
            {% endfor %}
            </tbody>
        {% endif %}
=======
        
        <tbody>
        {% for m in modules %}
            <tr class="{% cycle oddrow,evenrow %}">
                <td><input type="checkbox" name="module" value="{{ m.moduleid }}"
                    {% if confirm_delete %}
                    checked="checked"
                    {% endif %}
                    /></td>
                <td>{{ m.sysname|default_if_none:"" }}</td>
                <td>{{ m.name }}</td>
                <td>{{ m.descr|default_if_none:"" }}</td>
                <td>{{ m.start_time }}</td>
                <td>{{ m.start_time|timesince }}</td>
            </tr>
        {% endfor %}
        </tbody>
>>>>>>> ea6e82ed

        <tfoot>
            <tr>
                <th colspan="0">
                    {{ modules|length }}
                    entr{{ modules|pluralize:"y,ies" }}
                </th>
            </tr>
        </tfoot>
    </table>

    <p>
        {% if confirm_delete %}
        <input type="hidden" name="confirm_delete" value="1" />
        <button type="submit">Confirm deletion</button>
        {% else %}
        <button type="submit">Delete selected</button>
        {% endif %}
    </p>

</form>

{% endblock %}<|MERGE_RESOLUTION|>--- conflicted
+++ resolved
@@ -43,7 +43,6 @@
                 <th>Description</th>
             </tr>
         </thead>
-<<<<<<< HEAD
 
         {% if modules %}
             <tbody>
@@ -55,7 +54,7 @@
                         {% endif %}
                         /></td>
                     <td>{{ m.sysname|default_if_none:"" }}</td>
-                    <td>{{ m.module_number }}</td>
+                    <td>{{ m.name }}</td>
                     <td>{{ m.descr|default_if_none:"" }}</td>
                     <td>{{ m.start_time }}</td>
                     <td>{{ m.start_time|timesince }}</td>
@@ -63,25 +62,6 @@
             {% endfor %}
             </tbody>
         {% endif %}
-=======
-        
-        <tbody>
-        {% for m in modules %}
-            <tr class="{% cycle oddrow,evenrow %}">
-                <td><input type="checkbox" name="module" value="{{ m.moduleid }}"
-                    {% if confirm_delete %}
-                    checked="checked"
-                    {% endif %}
-                    /></td>
-                <td>{{ m.sysname|default_if_none:"" }}</td>
-                <td>{{ m.name }}</td>
-                <td>{{ m.descr|default_if_none:"" }}</td>
-                <td>{{ m.start_time }}</td>
-                <td>{{ m.start_time|timesince }}</td>
-            </tr>
-        {% endfor %}
-        </tbody>
->>>>>>> ea6e82ed
 
         <tfoot>
             <tr>
