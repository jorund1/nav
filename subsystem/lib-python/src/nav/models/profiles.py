--- conflicted
+++ resolved
@@ -564,11 +564,7 @@
     name = models.CharField()
     description = models.CharField(db_column='descr')
 
-<<<<<<< HEAD
-    group_permisions = models.ManyToManyField('AccountGroup', db_table='filtergroup_group_permission')
-=======
     group_permissions = models.ManyToManyField('AccountGroup', db_table='filtergroup_group_permission')
->>>>>>> b57d20e8
 
     class Meta:
         db_table = u'filtergroup'
