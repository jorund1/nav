--- conflicted
+++ resolved
@@ -105,10 +105,3 @@
 
 buildloop:
 	while inotifywait -e modify -e move -e create -r --exclude \# . ../NOTES.rst; do sleep 1; $(MAKE); done
-<<<<<<< HEAD
-
-pyclean:
-	find . -name __pycache__ -exec rm -rf '{}' +
-	find . -name '*.pyc' -exec rm '{}' +
-=======
->>>>>>> c58a69d6
