--- conflicted
+++ resolved
@@ -29,7 +29,6 @@
 -- Rename logger tables to avoid naming confusion with manage schema.
 ALTER TABLE logger.message RENAME TO log_message;
 
-<<<<<<< HEAD
 ALTER TABLE logger.message_id_seq RENAME TO log_message_id_seq;
 ALTER INDEX logger.message_pkey RENAME TO log_message_pkey;
 ALTER INDEX logger.message_origin_btree RENAME TO log_message_origin_btree;
@@ -65,18 +64,10 @@
 DROP TABLE vp_netbox_xy;
 DROP TABLE vp_netbox_grp;
 DROP TABLE vp_netbox_grp_info;
-=======
-ALTER TABLE logger.type RENAME TO message_type;
-ALTER SEQUENCE logger.type_type_seq RENAME TO message_type_type_seq;
->>>>>>> 82e80d51
 
 -- Add closed flag to alertq
 ALTER TABLE alertq ADD closed BOOLEAN;
 
-<<<<<<< HEAD
-=======
-
->>>>>>> 82e80d51
 --------------------------------------------------------------------------------
 -- profiles clean-up:
 -- * Rename tables in profiles so they all are english.
@@ -91,10 +82,7 @@
 DROP TABLE defaultfilter;
 DROP TABLE brukerrettighet;
 DROP TABLE logg;
-<<<<<<< HEAD
 DROP TABLE alertengine;
-=======
->>>>>>> 82e80d51
 DROP SEQUENCE logg_id_seq;
 
 
@@ -103,24 +91,15 @@
 ALTER TABLE accountgroup_accounts RENAME accountid TO account_id;
 ALTER TABLE accountgroup_accounts RENAME groupid TO accountgroup_id;
 
-<<<<<<< HEAD
 ALTER TABLE rettighet RENAME TO filtergroup_group_permission;
 ALTER TABLE filtergroup_group_permission RENAME utstyrgruppeid TO filtergroup_id;
 ALTER TABLE filtergroup_group_permission RENAME accountgroupid TO accountgroup_id;
-=======
-ALTER TABLE rettighet RENAME TO filtergroup_group_permision;
-ALTER TABLE filtergroup_group_permision RENAME utstyrgruppeid TO filtergroup_id;
-ALTER TABLE filtergroup_group_permision RENAME accountgroupid TO accountgroup_id;
->>>>>>> 82e80d51
 
 ALTER TABLE alarmadresse RENAME TO alertaddress;
 ALTER TABLE alertaddress RENAME adresse TO address;
 
 ALTER TABLE preference RENAME TO alertpreference;
-<<<<<<< HEAD
 ALTER TABLE alertpreference DROP COLUMN queuelength;
-=======
->>>>>>> 82e80d51
 
 ALTER TABLE brukerprofil RENAME TO alertprofile;
 ALTER TABLE alertprofile RENAME navn TO name;
@@ -138,10 +117,7 @@
 ALTER TABLE alertsubscription RENAME tidsperiodeid TO time_period_id;
 ALTER TABLE alertsubscription RENAME utstyrgruppeid TO filter_group_id;
 ALTER TABLE alertsubscription RENAME vent TO subscription_type;
-<<<<<<< HEAD
 ALTER TABLE alertsubscription ADD ignore_closed_alerts BOOLEAN DEFAULT false;
-=======
->>>>>>> 82e80d51
 
 ALTER TABLE gruppetilfilter RENAME TO filtergroupcontent;
 ALTER TABLE filtergroupcontent RENAME inkluder TO include;
@@ -153,19 +129,11 @@
 ALTER TABLE operator RENAME operatorid TO operator_id;
 ALTER TABLE operator RENAME matchfieldid TO match_field_id;
 
-<<<<<<< HEAD
 ALTER TABLE filtermatch RENAME TO expression;
 ALTER TABLE expression RENAME utstyrfilterid TO filter_id;
 ALTER TABLE expression RENAME matchfelt TO match_field_id;
 ALTER TABLE expression RENAME matchtype TO operator;
 ALTER TABLE expression RENAME verdi TO value;
-=======
-ALTER TABLE filtermatch RENAME TO expresion;
-ALTER TABLE expresion RENAME utstyrfilterid TO filter_id;
-ALTER TABLE expresion RENAME matchfelt TO match_field_id;
-ALTER TABLE expresion RENAME matchtype TO operator;
-ALTER TABLE expresion RENAME verdi TO value;
->>>>>>> 82e80d51
 
 ALTER TABLE utstyrfilter RENAME TO filter;
 ALTER TABLE filter RENAME accountid TO owner_id;
@@ -175,12 +143,9 @@
 ALTER TABLE filtergroup RENAME accountid TO owner_id;
 ALTER TABLE filtergroup RENAME navn TO name;
 
-<<<<<<< HEAD
 -- Make matchfields/expressions simpler:
 --  * Remove value_category
 --  * Remove template portion of value_name
-=======
->>>>>>> 82e80d51
 ALTER TABLE matchfield RENAME matchfieldid TO id;
 ALTER TABLE matchfield RENAME valueid TO value_id;
 ALTER TABLE matchfield RENAME valuename TO value_name;
@@ -190,11 +155,8 @@
 ALTER TABLE matchfield RENAME listlimit TO list_limit;
 ALTER TABLE matchfield RENAME datatype TO data_type;
 ALTER TABLE matchfield RENAME showlist TO show_list;
-<<<<<<< HEAD
 ALTER TABLE matchfield DROP COLUMN value_category;
 UPDATE matchfield SET value_name = regexp_replace(value_name, E'\\|.*$', '');
-=======
->>>>>>> 82e80d51
 
 ALTER TABLE queue RENAME TO accountalertqueue;
 ALTER TABLE accountalertqueue RENAME accountid TO account_id;
@@ -204,17 +166,13 @@
 ALTER TABLE filtergroup RENAME descr TO description;
 ALTER TABLE matchfield RENAME descr TO description;
 
-<<<<<<< HEAD
-=======
 ALTER TABLE accountorg RENAME orgid TO organization_id;
 ALTER TABLE accountorg RENAME accountid TO account_id;
 
->>>>>>> 82e80d51
 -- Rename sequences so they match with the new english table names
 -- NOTE Internally a sequence has a column named 'sequence_name' which keeps
 -- the name of the sequence. This value will not be changed when renaming
 -- sequences, and you can not use UPDATE to set it either.
-<<<<<<< HEAD
 ALTER TABLE alarmadresse_id_seq RENAME TO alertaddress_id_seq;
 ALTER TABLE alertaddress ALTER COLUMN id SET DEFAULT nextval('alertaddress_id_seq');
 
@@ -240,46 +198,10 @@
 -- sequence for the column operator_id in the table operator.
 ALTER TABLE operator_id_seq RENAME TO operator_operator_id_seq;
 ALTER TABLE operator ALTER COLUMN operator_id SET DEFAULT nextval('operator_operator_id_seq');
-=======
-ALTER SEQUENCE alarmadresse_id_seq RENAME TO alertaddress_id_seq;
-ALTER TABLE alertaddress ALTER COLUMN id SET DEFAULT nextval('alertaddress_id_seq');
-ALTER SEQUENCE alertaddress_id_seq OWNED BY alertaddress.id;
-
-ALTER SEQUENCE brukerprofil_id_seq RENAME TO alertprofile_id_seq;
-ALTER TABLE alertprofile ALTER COLUMN id SET DEFAULT nextval('alertprofile_id_seq');
-ALTER SEQUENCE alertprofile_id_seq OWNED BY alertprofile.id;
-
-ALTER SEQUENCE tidsperiode_id_seq RENAME TO timeperiod_id_seq;
-ALTER TABLE timeperiod ALTER COLUMN id SET DEFAULT nextval('timeperiod_id_seq');
-ALTER SEQUENCE timeperiod_id_seq OWNED BY timeperiod.id;
-
-ALTER SEQUENCE filtermatch_id_seq RENAME TO expresion_id_seq;
-ALTER TABLE expresion ALTER COLUMN id SET DEFAULT nextval('expresion_id_seq');
-ALTER SEQUENCE expresion_id_seq OWNED BY expresion.id;
-
-ALTER SEQUENCE utstyrfilter_id_seq RENAME TO filter_id_seq;
-ALTER TABLE filter ALTER COLUMN id SET DEFAULT nextval('filter_id_seq');
-ALTER SEQUENCE filter_id_seq OWNED BY filter.id;
-
-ALTER SEQUENCE utstyrgruppe_id_seq RENAME TO filtergroup_id_seq;
-ALTER TABLE filtergroup ALTER COLUMN id SET DEFAULT nextval('filtergroup_id_seq');
-ALTER SEQUENCE filtergroup_id_seq OWNED BY filtergroup.id;
-
-ALTER SEQUENCE queue_id_seq RENAME TO accountalertqueue_id_seq;
-ALTER TABLE accountalertqueue ALTER COLUMN id SET DEFAULT nextval('accountalertqueue_id_seq');
-ALTER SEQUENCE accountalertqueue_id_seq OWNED BY accountalertqueue.id;
-
--- operator_id_seq should really be called operator_operator_id_seq as it is a
--- sequence for the column operator_id in the table operator.
-ALTER SEQUENCE operator_id_seq RENAME TO operator_operator_id_seq;
-ALTER TABLE operator ALTER COLUMN operator_id SET DEFAULT nextval('operator_operator_id_seq');
-ALTER SEQUENCE operator_operator_id_seq OWNED BY operator.operator_id;
->>>>>>> 82e80d51
 
 
 -- Django needs a single column it can treat as primary key :-(
 ALTER TABLE accountgroup_accounts DROP CONSTRAINT accountingroup_pk;
-<<<<<<< HEAD
 CREATE SEQUENCE profiles.accountgroup_accounts_id_seq;
 ALTER TABLE accountgroup_accounts ADD COLUMN id integer NOT NULL
 	DEFAULT nextval('accountgroup_accounts_id_seq')
@@ -298,7 +220,13 @@
 ALTER TABLE accountorg ADD COLUMN id integer NOT NULL
 	DEFAULT nextval('accountorg_id_seq')
 	CONSTRAINT accountorg_pkey PRIMARY KEY;
-ALTER TABLE accountorg ADD CONSTRAINT accountorg_accountid_key UNIQUE(accountid, orgid);
+ALTER TABLE accountorg ADD CONSTRAINT accountorg_accountid_key UNIQUE(account_id, organization_id);
+ALTER TABLE accountorg DROP CONSTRAINT account_exists;
+ALTER TABLE accountorg ADD CONSTRAINT accountorg_accountid_fkey
+	FOREIGN KEY(account_id) REFERENCES account(id)
+	ON DELETE CASCADE
+	ON UPDATE CASCADE;
+
 
 CREATE SEQUENCE profiles.accountproperty_id_seq;
 ALTER TABLE accountproperty ADD COLUMN id integer NOT NULL
@@ -347,69 +275,6 @@
 UPDATE accountalertqueue SET subscription_id = (SELECT id FROM alertsubscription WHERE alert_address_id = addrid LIMIT 1);
 ALTER TABLE accountalertqueue DROP addrid;
 
-=======
-CREATE SEQUENCE accountgroup_accounts_id_seq;
-ALTER TABLE accountgroup_accounts ADD COLUMN id integer NOT NULL
-	DEFAULT nextval('accountgroup_accounts_id_seq')
-	CONSTRAINT accountgroup_accounts_pkey PRIMARY KEY;
-ALTER SEQUENCE accountgroup_accounts_id_seq OWNED BY accountgroup_accounts.id;
-ALTER TABLE accountgroup_accounts ADD CONSTRAINT accountgroup_accounts_account_id_key UNIQUE(account_id, accountgroup_id);
-
-ALTER TABLE accountgroupprivilege DROP CONSTRAINT agprivilege_pk;
-CREATE SEQUENCE accountgroupprivilege_id_seq;
-ALTER TABLE accountgroupprivilege ADD COLUMN id integer NOT NULL
-	DEFAULT nextval('accountgroupprivilege_id_seq')
-	CONSTRAINT accountgroupprivilege_pkey PRIMARY KEY;
-ALTER SEQUENCE accountgroupprivilege_id_seq OWNED BY accountgroupprivilege.id;
-ALTER TABLE accountgroupprivilege ADD CONSTRAINT accountgroupprivilege_accountgroupid_key UNIQUE(accountgroupid, privilegeid, target);
-
-ALTER TABLE accountorg DROP CONSTRAINT accountorg_pk;
-CREATE SEQUENCE accountorg_id_seq;
-ALTER TABLE accountorg ADD COLUMN id integer NOT NULL
-	DEFAULT nextval('accountorg_id_seq')
-	CONSTRAINT accountorg_pkey PRIMARY KEY;
-ALTER SEQUENCE accountorg_id_seq OWNED BY accountorg.id;
-ALTER TABLE accountorg ADD CONSTRAINT accountorg_accountid_key UNIQUE(accountid, orgid);
-
-CREATE SEQUENCE accountproperty_id_seq;
-ALTER TABLE accountproperty ADD COLUMN id integer NOT NULL
-	DEFAULT nextval('accountproperty_id_seq')
-	CONSTRAINT accountproperty_pkey PRIMARY KEY;
-ALTER SEQUENCE accountproperty_id_seq OWNED BY accountproperty.id;
-
-ALTER TABLE filtergroupcontent DROP CONSTRAINT gruppetilfilter_pk;
-CREATE SEQUENCE filtergroupcontent_id_seq;
-ALTER TABLE filtergroupcontent ADD COLUMN id integer NOT NULL
-	DEFAULT nextval('filtergroupcontent_id_seq')
-	CONSTRAINT filtergroupcontent_pkey PRIMARY KEY;
-ALTER SEQUENCE filtergroupcontent_id_seq OWNED BY filtergroupcontent.id;
-ALTER TABLE filtergroupcontent ADD CONSTRAINT filtergroupcontent_filter_id_key UNIQUE(filter_id, filter_group_id);
-
-ALTER TABLE operator DROP CONSTRAINT operator_pk;
-CREATE SEQUENCE operator_id_seq;
-ALTER TABLE operator ADD COLUMN id integer NOT NULL
-	DEFAULT nextval('operator_id_seq')
-	CONSTRAINT operator_pkey PRIMARY KEY;
-ALTER SEQUENCE operator_id_seq OWNED BY operator.id;
-ALTER TABLE operator ADD CONSTRAINT operator_operator_id_key UNIQUE(operator_id, match_field_id);
-
-ALTER TABLE filtergroup_group_permision DROP CONSTRAINT rettighet_pk;
-CREATE SEQUENCE filtergroup_group_permision_id_seq;
-ALTER TABLE filtergroup_group_permision ADD COLUMN id integer NOT NULL
-	DEFAULT nextval('filtergroup_group_permision_id_seq')
-	CONSTRAINT filtergroup_group_permision_pkey PRIMARY KEY;
-ALTER SEQUENCE filtergroup_group_permision_id_seq OWNED BY filtergroup_group_permision.id;
-ALTER TABLE filtergroup_group_permision ADD CONSTRAINT filtergroup_group_permision_accountgroup_id_key UNIQUE(accountgroup_id, filtergroup_id);
-
-ALTER TABLE alertsubscription DROP CONSTRAINT varsleadresse_pk;
-CREATE SEQUENCE alertsubscription_id_seq;
-ALTER TABLE alertsubscription ADD COLUMN id integer NOT NULL
-	DEFAULT nextval('alertsubscription_id_seq')
-	CONSTRAINT alertsubscription_pkey PRIMARY KEY;
-ALTER SEQUENCE alertsubscription_id_seq OWNED BY alertsubscription.id;
-ALTER TABLE alertsubscription ADD CONSTRAINT alertsubscription_alert_address_id_key UNIQUE(alert_address_id, time_period_id, filter_group_id);
-
->>>>>>> 82e80d51
 
 -- Rename indexes so they match with the new english table names
 ALTER INDEX account_pk RENAME TO account_pkey;
@@ -422,11 +287,7 @@
 ALTER INDEX utstyrgruppe_pk RENAME TO filtergroup_pkey;
 ALTER INDEX utstyrfilter_pk RENAME TO filter_pkey;
 ALTER INDEX matchfield_pk RENAME TO matchfield_pkey;
-<<<<<<< HEAD
 ALTER INDEX filtermatch_pk RENAME TO expression_pkey;
-=======
-ALTER INDEX filtermatch_pk RENAME TO expresion_pkey;
->>>>>>> 82e80d51
 ALTER INDEX queue_pkey RENAME TO accountalertqueue_pkey;
 ALTER INDEX navbarlink_pk RENAME TO navbarlink_pkey;
 ALTER INDEX accountnavbar_pk RENAME TO accountnavbar_pkey;
@@ -505,7 +366,6 @@
 	ON DELETE CASCADE
 	ON UPDATE CASCADE;
 
-<<<<<<< HEAD
 ALTER TABLE filtergroup_group_permission DROP CONSTRAINT accountgroup_exist;
 ALTER TABLE filtergroup_group_permission DROP CONSTRAINT utstyrgruppe_eksisterer;
 ALTER TABLE filtergroup_group_permission ADD CONSTRAINT filtergroup_group_permission_accountgroup_id_fkey
@@ -513,15 +373,6 @@
 	ON DELETE CASCADE
 	ON UPDATE CASCADE;
 ALTER TABLE filtergroup_group_permission ADD CONSTRAINT filtergroup_group_permission_filtergroup_id_fkey
-=======
-ALTER TABLE filtergroup_group_permision DROP CONSTRAINT accountgroup_exist;
-ALTER TABLE filtergroup_group_permision DROP CONSTRAINT utstyrgruppe_eksisterer;
-ALTER TABLE filtergroup_group_permision ADD CONSTRAINT filtergroup_group_permision_accountgroup_id_fkey
-	FOREIGN KEY(accountgroup_id) REFERENCES accountgroup(id)
-	ON DELETE CASCADE
-	ON UPDATE CASCADE;
-ALTER TABLE filtergroup_group_permision ADD CONSTRAINT filtergroup_group_permision_filtergroup_id_fkey
->>>>>>> 82e80d51
 	FOREIGN KEY(filtergroup_id) REFERENCES filtergroup(id)
 	ON DELETE CASCADE
 	ON UPDATE CASCADE;
@@ -543,7 +394,6 @@
 	ON DELETE CASCADE
 	ON UPDATE CASCADE;
 
-<<<<<<< HEAD
 ALTER TABLE expression DROP CONSTRAINT matchfield_exist;
 ALTER TABLE expression DROP CONSTRAINT utstyrfilter_eksisterer;
 ALTER TABLE expression ADD CONSTRAINT expression_match_field_id_fkey
@@ -551,15 +401,6 @@
 	ON DELETE CASCADE
 	ON UPDATE CASCADE;
 ALTER TABLE expression ADD CONSTRAINT expression_filter_id_fkey
-=======
-ALTER TABLE expresion DROP CONSTRAINT matchfield_exist;
-ALTER TABLE expresion DROP CONSTRAINT utstyrfilter_eksisterer;
-ALTER TABLE expresion ADD CONSTRAINT expresion_match_field_id_fkey
-	FOREIGN KEY(match_field_id) REFERENCES matchfield(id)
-	ON DELETE CASCADE
-	ON UPDATE CASCADE;
-ALTER TABLE expresion ADD CONSTRAINT expresion_filter_id_fkey
->>>>>>> 82e80d51
 	FOREIGN KEY(filter_id) REFERENCES filter(id)
 	ON DELETE CASCADE
 	ON UPDATE CASCADE;
@@ -582,18 +423,8 @@
 	FOREIGN KEY(accountid) REFERENCES account(id)
 	ON DELETE CASCADE
 	ON UPDATE CASCADE;
-<<<<<<< HEAD
-
-=======
->>>>>>> 82e80d51
 ALTER TABLE accountnavbar ADD CONSTRAINT accountnavbar_navbarlinkid_fkey
 	FOREIGN KEY(navbarlinkid) REFERENCES navbarlink(id)
-	ON DELETE CASCADE
-	ON UPDATE CASCADE;
-
-ALTER TABLE accountorg DROP CONSTRAINT account_exists;
-ALTER TABLE accountorg ADD CONSTRAINT accountorg_accountid_fkey
-	FOREIGN KEY(accountid) REFERENCES account(id)
 	ON DELETE CASCADE
 	ON UPDATE CASCADE;
 
@@ -603,16 +434,11 @@
 	FOREIGN KEY (accountgroupid) REFERENCES accountgroup(id)
 	ON DELETE CASCADE
 	ON UPDATE CASCADE;
-<<<<<<< HEAD
-
-=======
->>>>>>> 82e80d51
 ALTER TABLE accountgroupprivilege ADD CONSTRAINT accountgroupprivilege_privilegeid_fkey
 	FOREIGN KEY (privilegeid) REFERENCES privilege
 	ON DELETE CASCADE
 	ON UPDATE CASCADE;
 
-<<<<<<< HEAD
 -- FIXME
 CREATE SEQUENCE profiles.alertsender_id_seq START 1000;
 CREATE TABLE profiles.alertsender (
@@ -635,19 +461,7 @@
     FROM
         accountgroup_accounts
 );
-=======
--- Add new fields
-ALTER TABLE alertsubscription ADD ignore_closed_alerts BOOLEAN;
--- FIXME add subscrition to accountalertqueue
-
--- Make matchfields/expressions simpler:
---  * Remove value_category
---  * Remove template portion of value_name
-ALTER TABLE matchfield DROP COLUMN value_category;
-UPDATE matchfield SET value_name = regexp_replace(value_name, E'\\|.*$', '');
-
--- Drop queuelength from alertpreference as it is not used
-ALTER TABLE alertpreference DROP COLUMN queuelength;
+
 
 -- report_access is not used by any systems so time to purge it from the db.
 DELETE FROM privilege WHERE privilegename = 'report_access';
@@ -675,5 +489,4 @@
 
 -- Update navbar links
 UPDATE navbarlink SET uri = '/userinfo/' WHERE uri = '/index/userinfo';
-UPDATE navbarlink SET uri = '/useradmin/' WHERE uri = '/useradmin/index';
->>>>>>> 82e80d51
+UPDATE navbarlink SET uri = '/useradmin/' WHERE uri = '/useradmin/index';