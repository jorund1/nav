/*
 *
 * This preliminary SQL script is designed to upgrade your NAV database from
 * version 3.5 to the current trunk revision (i.e. the tip of the default
 * development branch).  Please update this with every change you make to the
 * database initialization scripts.  It will eventually become the update
 * script for the next release.
 *
 * If you are keeping your installation in sync with the default branch, you
 * should watch this file for changes and run them when updating (check the
 * diffs!).  We also recommend running navschema.py on each schema upgrade,
 * to ensure that your database's search path is alway up to date.
 *
 * Connect to PostgreSQL as the postgres superuser or the nav database user
 * like this:
 *
 *  psql -f trunk.sql nav <username>
 *
*/

BEGIN;
-- Insert schema changes here.

-- Force all foreign key constraints to follow the exact same naming
-- pattern: <tablename>_<column_name>_fkey 
--
-- This should change about 7 "wrongly" named foreign keys on the
-- netbox, accountalertqueue and log_message_type tables, and any
-- foreign key whose name has been automatically set to '$<number>' by
-- older versions of PostgreSQL.
UPDATE pg_constraint
SET conname=cl.relname || '_' || pa.attname || '_fkey'
FROM pg_class cl, pg_attribute pa, pg_namespace nsp
WHERE
  contype = 'f' AND
  conname <> (cl.relname || '_' || pa.attname || '_fkey') AND
  connamespace = nsp.oid AND
  nspname IN ('manage', 'profiles', 'arnold', 'logger', 'radius') AND
  conrelid = cl.oid AND
  pa.attrelid = cl.oid AND
  conkey[1] = pa.attnum
;

ALTER TABLE org DROP CONSTRAINT "org_parent_fkey";
ALTER TABLE org ADD CONSTRAINT org_parent_fkey 
                               FOREIGN KEY (parent) REFERENCES org (orgid)
                               ON UPDATE CASCADE;

-- Index to speed up ipdevinfo queries for the first cam entry from a box
CREATE INDEX cam_netboxid_start_time_btree ON cam USING btree (netboxid, start_time);

-- Try to provide consistency between code and db names.
ALTER TABLE alertsubscription RENAME ignore_closed_alerts TO ignore_resolved_alerts;

-- New consolidated interface table
-- See MIB-II, IF-MIB, RFC 1229
CREATE TABLE manage.interface (
  interfaceid SERIAL NOT NULL,
  netboxid INT4 NOT NULL,
  moduleid INT4,
  ifindex INT4 NOT NULL,
  ifname VARCHAR,
  ifdescr VARCHAR,
  iftype INT4,
  speed DOUBLE PRECISION,
  ifphysaddress MACADDR,
  ifadminstatus INT4, 
  ifoperstatus INT4,
  iflastchange INT4,
  ifconnectorpresent BOOLEAN,
  ifpromiscuousmode BOOLEAN,
  ifalias VARCHAR,

  -- non IF-MIB values
  baseport INT4,
  media VARCHAR,
  vlan INT4,
  trunk BOOLEAN,
  duplex CHAR(1) CHECK (duplex='f' OR duplex='h'), -- f=full, h=half

  to_netboxid INT4, 
  to_interfaceid INT4, 

  gone_since TIMESTAMP,
  
  CONSTRAINT interface_pkey PRIMARY KEY (interfaceid),
  CONSTRAINT interface_netboxid_fkey 
             FOREIGN KEY (netboxid)
             REFERENCES netbox (netboxid)
             ON UPDATE CASCADE ON DELETE CASCADE,
  CONSTRAINT interface_moduleid_fkey 
             FOREIGN KEY (moduleid)
             REFERENCES module (moduleid)
             ON UPDATE CASCADE ON DELETE SET NULL,
  CONSTRAINT interface_to_netboxid_fkey 
             FOREIGN KEY (to_netboxid) 
             REFERENCES netbox (netboxid)
             ON UPDATE CASCADE ON DELETE SET NULL,
  CONSTRAINT interface_to_interfaceid_fkey 
             FOREIGN KEY (to_interfaceid) 
             REFERENCES interface (interfaceid)
             ON UPDATE CASCADE ON DELETE SET NULL,
  CONSTRAINT interface_interfaceid_netboxid_unique
             UNIQUE (interfaceid, netboxid)
);

-- this should be populated with entries parsed from 
-- http://www.iana.org/assignments/ianaiftype-mib
CREATE TABLE manage.iana_iftype (
  iftype INT4 NOT NULL,
  name VARCHAR NOT NULL,
  descr VARCHAR,

  CONSTRAINT iftype_pkey PRIMARY KEY (iftype)
);

-- ---------------------------------------------------------------- --
-- Convert existing swport and gwport records to interface records. --
-- ---------------------------------------------------------------- --

-- First, map old primary keys to new ones. Prime the interfaceid
-- sequence with the max value of the two existing sequences+1000, so
-- we don't create duplicates.
SELECT setval('interface_interfaceid_seq',  GREATEST( nextval('swport_swportid_seq'), nextval('gwport_gwportid_seq'))+1000);

CREATE TEMPORARY TABLE swport_map AS
  SELECT swportid, nextval('interface_interfaceid_seq') AS new_id FROM swport ORDER BY swportid;

CREATE TEMPORARY TABLE gwport_map AS
  SELECT gwportid, nextval('interface_interfaceid_seq') AS new_id FROM gwport ORDER BY gwportid;

UPDATE swport SET swportid=map.new_id FROM swport_map AS map WHERE map.swportid = swport.swportid;
UPDATE gwport SET gwportid=map.new_id FROM gwport_map AS map WHERE map.gwportid = gwport.gwportid;

-- convert swport records
INSERT INTO interface
  SELECT 
    swportid AS interfaceid,
    netboxid, 
    moduleid, 
    ifindex, 
    interface AS ifname,
    interface AS ifdescr, 
    NULL AS iftype,
    speed,
    NULL AS ifphysaddress,
    CASE link WHEN 'd' THEN 2 ELSE 1 END AS ifadminstatus,
    CASE link WHEN 'y' THEN 1 ELSE 2 END AS ifoperstatus,
    NULL AS iflastchange,
    NULL AS ifconnectorpresent,
    NULL AS ifpromiscuousmode,
    portname AS ifalias,
    media,
    vlan,
    trunk,
    duplex,
    to_netboxid,
    to_swportid AS to_interfaceid
  FROM swport 
  JOIN module USING (moduleid);

-- convert gwport records
INSERT INTO interface
  SELECT 
    gwportid AS interfaceid,
    netboxid, 
    moduleid, 
    ifindex, 
    interface AS ifname, 
    interface AS ifdescr, 
    NULL AS iftype,
    speed,
    NULL AS ifphysaddress,
    CASE link WHEN 'd' THEN 2 ELSE 1 END AS ifadminstatus,
    CASE link WHEN 'y' THEN 1 ELSE 2 END AS ifoperstatus,
    NULL AS iflastchange,
    NULL AS ifconnectorpresent,
    NULL AS ifpromiscuousmode,
    portname AS ifalias,
    NULL AS media,
    NULL AS vlan,
    NULL AS trunk,
    NULL AS duplex,
    to_netboxid,
    to_swportid AS to_interfaceid
  FROM gwport 
  JOIN module USING (moduleid);


-- Routing protocol attributes
CREATE TABLE manage.rproto_attr (
  id SERIAL NOT NULL,
  interfaceid INT4 NOT NULL,
  protoname VARCHAR NOT NULL, -- bgp/ospf/isis
  metric INT4,

  CONSTRAINT rproto_attr_pkey 
             PRIMARY KEY (id),
  CONSTRAINT rproto_attr_interfaceid_fkey
             FOREIGN KEY (interfaceid)
             REFERENCES interface (interfaceid)
);

-- Insert any existing OSPF metric values into the new table
INSERT INTO rproto_attr
  SELECT 
    nextval('rproto_attr_id_seq') AS id,
    gwportid AS interfaceid,
    'ospf' AS protoname,
    metric
  FROM gwport WHERE metric IS NOT NULL;

-- Now begins the arduous task of replacing all foreign keys referring
-- to gwport and swport
ALTER TABLE swp_netbox RENAME COLUMN to_swportid TO to_interfaceid;
ALTER TABLE swp_netbox DROP CONSTRAINT swp_netbox_to_swportid_fkey;
ALTER TABLE swp_netbox ADD CONSTRAINT swp_netbox_to_interfaceid_fkey 
                                      FOREIGN KEY (to_interfaceid) REFERENCES interface(interfaceid)
                                      ON UPDATE CASCADE ON DELETE SET NULL;
               
ALTER TABLE gwportprefix RENAME COLUMN gwportid TO interfaceid;
ALTER TABLE gwportprefix DROP CONSTRAINT gwportprefix_gwportid_fkey;
ALTER TABLE gwportprefix ADD CONSTRAINT gwportprefix_interfaceid_fkey 
                                        FOREIGN KEY (interfaceid) REFERENCES interface(interfaceid)
                                        ON UPDATE CASCADE ON DELETE CASCADE;

ALTER TABLE swportvlan RENAME COLUMN swportid TO interfaceid;
ALTER TABLE swportvlan DROP CONSTRAINT swportvlan_swportid_fkey;
ALTER TABLE swportvlan ADD CONSTRAINT swportvlan_interfaceid_fkey 
                                      FOREIGN KEY (interfaceid) REFERENCES interface(interfaceid)
                                      ON UPDATE CASCADE ON DELETE CASCADE;
ALTER TABLE swportvlan_swportid_key RENAME TO swportvlan_interfaceid_key;
ALTER TABLE swportvlan_swportid_btree RENAME TO swportvlan_interfaceid_btree;

ALTER TABLE swportallowedvlan RENAME COLUMN swportid TO interfaceid;
ALTER TABLE swportallowedvlan DROP CONSTRAINT swportallowedvlan_swportid_fkey;
ALTER TABLE swportallowedvlan ADD CONSTRAINT swportallowedvlan_interfaceid_fkey
                                             FOREIGN KEY (interfaceid) REFERENCES interface(interfaceid)
                                             ON UPDATE CASCADE ON DELETE CASCADE;

ALTER TABLE swportblocked RENAME COLUMN swportid TO interfaceid;
ALTER TABLE swportblocked DROP CONSTRAINT swportblocked_swportid_fkey;
ALTER TABLE swportblocked ADD CONSTRAINT swportblocked_interfaceid_fkey
                                         FOREIGN KEY (interfaceid) REFERENCES interface(interfaceid)
                                         ON UPDATE CASCADE ON DELETE CASCADE;

ALTER TABLE patch RENAME COLUMN swportid TO interfaceid;
ALTER TABLE patch DROP CONSTRAINT patch_swportid_fkey;
ALTER TABLE patch ADD CONSTRAINT patch_interfaceid_fkey 
	                         FOREIGN KEY (interfaceid) REFERENCES interface(interfaceid)
                                 ON UPDATE CASCADE ON DELETE CASCADE;
ALTER TABLE patch_swportid_key RENAME TO patch_interfaceid_key;

-- Update tables that may reference swport/gwport without proper referential integrity
UPDATE rrd_file
SET key='interface', value=map.new_id::text 
FROM swport_map AS map
WHERE rrd_file.key = 'swport' AND rrd_file.value::integer = map.swportid;

UPDATE rrd_file
SET key='interface', value=map.new_id::text 
FROM gwport_map AS map
WHERE rrd_file.key = 'gwport' AND rrd_file.value::integer = map.gwportid;

-- Recreate views that depend on swport or gwport
CREATE OR REPLACE VIEW manage.netboxmac AS  
(SELECT DISTINCT ON (mac) netbox.netboxid, arp.mac
 FROM netbox
 JOIN arp ON (arp.arpid = (SELECT arp.arpid FROM arp WHERE arp.ip=netbox.ip AND end_time='infinity' LIMIT 1)))
UNION DISTINCT
(SELECT DISTINCT ON (mac) module.netboxid,mac
 FROM arp
 JOIN gwportprefix gwp ON
  (arp.ip=gwp.gwip AND (hsrp=true OR (SELECT COUNT(*) FROM gwportprefix WHERE gwp.prefixid=gwportprefix.prefixid AND hsrp=true) = 0))
 JOIN interface USING (interfaceid)
 JOIN module USING (moduleid)
 WHERE arp.end_time='infinity');

DROP VIEW allowedvlan_both;
DROP VIEW allowedvlan;

-- Drop unnecessary table and update the corresponding allowedvlan view
DROP TABLE manage.range;
CREATE OR REPLACE VIEW allowedvlan AS (
  SELECT 
    interfaceid, vlan AS allowedvlan 
  FROM 
    (SELECT interfaceid, decode(hexstring, 'hex') AS octetstring 
     FROM swportallowedvlan) AS allowed_octets
  CROSS JOIN
    generate_series(0, 4095) AS vlan
  WHERE
    vlan < length(octetstring)*8 AND
    (CASE 
       WHEN length(octetstring)>=128 
         THEN get_bit(octetstring, (vlan/8)*8+7-(vlan%8))
       ELSE get_bit(octetstring,(length(octetstring)*8-vlan+7>>3<<3)-8+(vlan%8))
     END) = 1
);


CREATE OR REPLACE VIEW manage.allowedvlan_both AS
  (select interfaceid,interfaceid as interfaceid2,allowedvlan from allowedvlan ORDER BY allowedvlan) union
  (select  interface.interfaceid,to_interfaceid as interfaceid2,allowedvlan from interface join allowedvlan
    on (interface.to_interfaceid=allowedvlan.interfaceid) ORDER BY allowedvlan);

-- Then, finally, get rid of the old tables
DROP TABLE gwport;
DROP TABLE swport;

-- View to mimic old swport table
CREATE OR REPLACE VIEW manage.swport AS (
  SELECT 
    interfaceid AS swportid,
    moduleid,
    ifindex,
    baseport AS port,
    ifdescr AS interface,
    CASE ifadminstatus
      WHEN 1 THEN CASE ifoperstatus
                    WHEN 1 THEN 'y'::CHAR
                    ELSE 'n'::char
                  END
      ELSE 'd'::char
    END AS link,
    speed,
    duplex,
    media,
    vlan,
    trunk,
    ifalias AS portname,
    to_netboxid,
    to_interfaceid AS to_swportid
  FROM interface
  WHERE interfaceid NOT IN (SELECT interfaceid FROM gwportprefix)
);

-- View to mimic old gwport table
CREATE OR REPLACE VIEW manage.gwport AS (
  SELECT 
    i.interfaceid AS gwportid,
    moduleid,
    ifindex,
    CASE ifadminstatus
      WHEN 1 THEN CASE ifoperstatus
                    WHEN 1 THEN 'y'::CHAR
                    ELSE 'n'::char
                  END
      ELSE 'd'::char
    END AS link,
    NULL::INT4 AS masterindex,
    ifdescr AS interface,
    speed,
    metric,
    ifalias AS portname,
    to_netboxid,
    to_interfaceid AS to_swportid
  FROM interface i
  JOIN gwportprefix gwpfx ON (i.interfaceid=gwpfx.interfaceid)
  LEFT JOIN rproto_attr ra ON (i.interfaceid=ra.interfaceid AND ra.protoname='ospf')
);

-- View to see only switch ports
CREATE OR REPLACE VIEW manage.interface_swport AS (
  SELECT
    interface.*,
    CASE ifadminstatus
      WHEN 1 THEN CASE ifoperstatus
                    WHEN 1 THEN 'y'::CHAR
                    ELSE 'n'::char
                  END
      ELSE 'd'::char
    END AS link
  FROM
    interface
  WHERE
    baseport IS NOT NULL
);

-- View to see only router ports
CREATE OR REPLACE VIEW manage.interface_gwport AS (
  SELECT
    interface.*,
    CASE ifadminstatus
      WHEN 1 THEN CASE ifoperstatus
                    WHEN 1 THEN 'y'::CHAR
                    ELSE 'n'::char
                  END
      ELSE 'd'::char
    END AS link
  FROM
    interface
  JOIN
    (SELECT interfaceid FROM gwportprefix GROUP BY interfaceid) routerports USING (interfaceid)
);


-- Modules aren't necessarily identified using integers, so we add names.
ALTER TABLE module ALTER COLUMN module DROP NOT NULL;
ALTER TABLE module ADD COLUMN name VARCHAR NOT NULL;
ALTER TABLE module DROP CONSTRAINT module_netboxid_key;
UPDATE module SET name = module::text;
ALTER TABLE module ADD CONSTRAINT module_netboxid_key UNIQUE (netboxid, name);


-- Remove product and deviceorder
ALTER TABLE device DROP COLUMN productid;
ALTER TABLE device DROP COLUMN deviceorderid;
ALTER TABLE device DROP COLUMN active;

DROP TABLE deviceorder;
DROP TABLE product;

-- Django needs a simple integer primary key in accountnavbar
ALTER TABLE accountnavbar DROP CONSTRAINT accountnavbar_pkey;
CREATE SEQUENCE accountnavbar_id_seq;
ALTER TABLE accountnavbar ADD COLUMN id integer NOT NULL PRIMARY KEY DEFAULT nextval('accountnavbar_id_seq');

-- Status preference tables
CREATE SEQUENCE statuspreference_id_seq START 1000;
CREATE TABLE statuspreference (
	id integer NOT NULL DEFAULT nextval('statuspreference_id_seq'),
	name varchar NOT NULL,
	position integer NOT NULL,
	type varchar NOT NULL,
	accountid integer NOT NULL,

	services varchar NOT NULL DEFAULT '',
	states varchar NOT NULL DEFAULT 'n,s',

	CONSTRAINT statuspreference_pkey PRIMARY KEY(id),
	CONSTRAINT statuspreference_accountid_fkey
		FOREIGN KEY (accountid) REFERENCES Account(id)
		ON UPDATE CASCADE
		ON DELETE CASCADE
);
-- Only compatible with PostgreSQL >= 8.2:
-- ALTER SEQUENCE statuspref_id_seq OWNED BY statuspref.id;

CREATE SEQUENCE statuspreference_organization_id_seq;
CREATE TABLE statuspreference_organization (
	id integer NOT NULL DEFAULT nextval('statuspreference_organization_id_seq'),
	statuspreference_id integer NOT NULL,
	organization_id varchar NOT NULL,

	CONSTRAINT statuspreference_organization_pkey PRIMARY KEY(id),
	CONSTRAINT statuspreference_organization_statuspreference_id_key
		UNIQUE(statuspreference_id, organization_id),
	CONSTRAINT statuspreference_organization_statuspreference_id_fkey
		FOREIGN KEY (statuspreference_id) REFERENCES statuspreference(id)
		ON UPDATE CASCADE
		ON DELETE CASCADE,
	CONSTRAINT statuspreference_organization_organization_id_fkey
		FOREIGN KEY (organization_id) REFERENCES manage.org(orgid)
		ON UPDATE CASCADE
		ON DELETE CASCADE
);
-- Only compatible with PostgreSQL >= 8.2:
-- ALTER SEQUENCE statuspref_org_id_seq OWNED BY statuspref_org.id;

CREATE SEQUENCE statuspreference_category_id_seq;
CREATE TABLE statuspreference_category (
	id integer NOT NULL DEFAULT nextval('statuspreference_category_id_seq'),
	statuspreference_id integer NOT NULL,
	category_id varchar NOT NULL,

	CONSTRAINT statuspreference_category_pkey PRIMARY KEY(id),
	CONSTRAINT statuspreference_category_statuspreference_id_key
		UNIQUE(statuspreference_id, category_id),
	CONSTRAINT statuspreference_category_statuspreference_id_fkey
		FOREIGN KEY (statuspreference_id) REFERENCES statuspreference(id)
		ON UPDATE CASCADE
		ON DELETE CASCADE,
	CONSTRAINT statuspreference_category_category_id_fkey
		FOREIGN KEY (category_id) REFERENCES manage.cat(catid)
		ON UPDATE CASCADE
		ON DELETE CASCADE
);
-- Only compatible with PostgreSQL >= 8.2:
-- ALTER SEQUENCE statuspreference_category_id_seq OWNED BY statuspreference_category.id;

<<<<<<< HEAD
-- StatusPreferences for Default user

INSERT INTO statuspreference (id, name, position, type, accountid, states) VALUES (1, 'IP devices down', 1, 'netbox', 0, 'n');
INSERT INTO statuspreference (id, name, position, type, accountid, states) VALUES (2, 'IP devices in shadow', 2, 'netbox', 0, 's');
INSERT INTO statuspreference (id, name, position, type, accountid, states) VALUES (3, 'IP devices on maintenance', 3, 'netbox_maintenance', 0, 'n,s');
INSERT INTO statuspreference (id, name, position, type, accountid, states) VALUES (4, 'Modules down/in shadow', 4, 'module', 0, 'n,s');
INSERT INTO statuspreference (id, name, position, type, accountid, states) VALUES (5, 'Services down', 5, 'service', 0, 'n,s');


-- DeviceHistory rewrite 
-- Django needs an id field for every table.
--
CREATE SEQUENCE manage.eventqvar_id_seq;
ALTER TABLE eventqvar ADD COLUMN id integer NOT NULL
	DEFAULT nextval('eventqvar_id_seq')
	CONSTRAINT eventqvar_pkey PRIMARY KEY;


-- Remove floating devices.
-- Devices that don't have a serial and no connected modules or netboxes.
-- Triggers on delete on module and netbox.
CREATE OR REPLACE FUNCTION manage.remove_floating_devices() RETURNS TRIGGER AS '
    BEGIN
        DELETE FROM device WHERE
            deviceid NOT IN (SELECT deviceid FROM netbox) AND
            deviceid NOT IN (SELECT deviceid FROM module) AND
            serial IS NULL;
        RETURN NULL;
        END;
    ' language 'plpgsql';

CREATE TRIGGER trig_module_delete_prune_devices
    AFTER DELETE ON module
    FOR EACH STATEMENT
    EXECUTE PROCEDURE remove_floating_devices();

CREATE TRIGGER trig_netbox_delete_prune_devices
    AFTER DELETE ON netbox
    FOR EACH STATEMENT
    EXECUTE PROCEDURE remove_floating_devices();

=======
-- Change type on arnold.identity.mac from varchar to macaddr
ALTER TABLE identity ALTER mac TYPE macaddr USING mac::macaddr
>>>>>>> 78089bb4

COMMIT;<|MERGE_RESOLUTION|>--- conflicted
+++ resolved
@@ -479,7 +479,6 @@
 -- Only compatible with PostgreSQL >= 8.2:
 -- ALTER SEQUENCE statuspreference_category_id_seq OWNED BY statuspreference_category.id;
 
-<<<<<<< HEAD
 -- StatusPreferences for Default user
 
 INSERT INTO statuspreference (id, name, position, type, accountid, states) VALUES (1, 'IP devices down', 1, 'netbox', 0, 'n');
@@ -521,9 +520,7 @@
     FOR EACH STATEMENT
     EXECUTE PROCEDURE remove_floating_devices();
 
-=======
 -- Change type on arnold.identity.mac from varchar to macaddr
 ALTER TABLE identity ALTER mac TYPE macaddr USING mac::macaddr
->>>>>>> 78089bb4
 
 COMMIT;