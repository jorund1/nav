/*
 *
 * This preliminary SQL script is designed to upgrade your NAV
 * database from version 3.4 to the current trunk revision (i.e. the
 * tip of the default development branch).  Please update this with
 * every change you make to the database initialization scripts.  It
 * will eventually become the update script for the next release.
 *
 * *************** NB NB NB NB NB NB NB ***************
 *
 * This upgrade scripts assumes you have merged your NAV databases
 * into a single, multi-namespaced database.  If you haven't, please
 * read the instructions in doc/sql/upgrades/README .  A helper script
 * exists to help you merge your databases: doc/sql/mergedb.sh .
 *
 * *************** NB NB NB NB NB NB NB ***************
 *
 * If you are keeping your installation in sync with the default
 * branch, you should watch this file for changes and run them when
 * updating (check the diffs!)
 *
 * Connect to PostgreSQL as the postgres superuser or the nav database user
 * like this:
 *
 *  psql -f trunk.sql nav <username>
 *
*/

-- Rename logger tables to avoid naming confusion with manage schema.
ALTER TABLE logger.message RENAME TO log_message;

ALTER TABLE logger.message_id_seq RENAME TO log_message_id_seq;
ALTER INDEX logger.message_pkey RENAME TO log_message_pkey;
ALTER INDEX logger.message_origin_btree RENAME TO log_message_origin_btree;
ALTER INDEX logger.message_time_btree RENAME TO log_message_time_btree;
ALTER INDEX logger.message_type_btree RENAME TO log_message_type_btree;

ALTER TABLE logger.type RENAME TO log_message_type;
ALTER TABLE logger.type_type_seq RENAME TO log_message_type_type_seq;
ALTER INDEX logger.type_pkey RENAME TO log_message_type_pkey;
ALTER INDEX logger.type_priority_key RENAME TO log_message_type_priority_key;

-- In lack of an ALTER TABLE RENAME CONSTRAINT in pg8.1 we drop and
-- re-create constraints.  Do this to make sure constraints are named
-- according to the table name changes above.
ALTER TABLE logger.log_message DROP CONSTRAINT message_newpriority_fkey;
ALTER TABLE logger.log_message DROP CONSTRAINT message_origin_fkey;
ALTER TABLE logger.log_message DROP CONSTRAINT message_type_fkey;
ALTER TABLE logger.log_message ADD CONSTRAINT log_message_newpriority_fkey
  FOREIGN KEY (newpriority) REFERENCES priority (priority) ON UPDATE CASCADE ON DELETE SET NULL;
ALTER TABLE logger.log_message ADD CONSTRAINT log_message_origin_fkey
  FOREIGN KEY (origin) REFERENCES origin (origin) ON UPDATE CASCADE ON DELETE SET NULL;
ALTER TABLE logger.log_message ADD CONSTRAINT log_message_type_fkey
  FOREIGN KEY (type) REFERENCES log_message_type (type) ON UPDATE CASCADE ON DELETE SET NULL;

ALTER TABLE logger.log_message_type DROP CONSTRAINT type_priority_fkey;
ALTER TABLE logger.log_message_type ADD CONSTRAINT type_priority_fkey
  FOREIGN KEY (priority) REFERENCES priority(priority) ON UPDATE CASCADE ON DELETE SET NULL;

-- combined index for quick lookups when expiring old records.
CREATE INDEX log_message_expiration_btree ON logger.log_message USING btree(newpriority, time);

-- Drop obsolete vlanPlot tables
DROP TABLE vp_netbox_xy;
DROP TABLE vp_netbox_grp;
<<<<<<< HEAD
DROP TABLE vp_netbox_info;

-- Allow authenticated users to visit ipdevinfo
INSERT INTO accountgroupprivilege (accountgroupid, privilegeid, target)
VALUES (3, 2, '^/ipdevinfo/?');
=======
DROP TABLE vp_netbox_grp_info;
>>>>>>> a9e4a206
<|MERGE_RESOLUTION|>--- conflicted
+++ resolved
@@ -63,12 +63,8 @@
 -- Drop obsolete vlanPlot tables
 DROP TABLE vp_netbox_xy;
 DROP TABLE vp_netbox_grp;
-<<<<<<< HEAD
-DROP TABLE vp_netbox_info;
+DROP TABLE vp_netbox_grp_info;
 
 -- Allow authenticated users to visit ipdevinfo
 INSERT INTO accountgroupprivilege (accountgroupid, privilegeid, target)
-VALUES (3, 2, '^/ipdevinfo/?');
-=======
-DROP TABLE vp_netbox_grp_info;
->>>>>>> a9e4a206
+VALUES (3, 2, '^/ipdevinfo/?');