--- conflicted
+++ resolved
@@ -139,13 +139,8 @@
         plugins = iter(plugins)
 
         def log_plugin_failure(failure, plugin_instance):
-<<<<<<< HEAD
             if failure.check(TimeoutError, defer.TimeoutError):
-                self._logger.error("Plugin %s reported a timeout",
-=======
-            if failure.check(defer.TimeoutError):
                 self._logger.debug("Plugin %s reported a timeout",
->>>>>>> f60d430b
                                    plugin_instance)
             else:
                 log_unhandled_failure(self._logger,
