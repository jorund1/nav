# -*- coding: utf-8 -*-
#
# Copyright (C) 2007-2011 Uninett AS
# Copyright (C) 2022 Sikt
#
# This file is part of Network Administration Visualized (NAV).
#
# NAV is free software: you can redistribute it and/or modify it under the
# terms of the GNU General Public License version 3 as published by the Free
# Software Foundation.
#
# This program is distributed in the hope that it will be useful, but WITHOUT
# ANY WARRANTY; without even the implied warranty of MERCHANTABILITY or
# FITNESS FOR A PARTICULAR PURPOSE. See the GNU General Public License for
# more details.  You should have received a copy of the GNU General Public
# License along with NAV. If not, see <http://www.gnu.org/licenses/>.
#
"""Django ORM wrapper for profiles in NAV"""

# pylint: disable=R0903

from hashlib import md5
import itertools
import logging
from datetime import datetime
import re
import json

from django.views.decorators.debug import sensitive_variables
from django.db import models, transaction
from django.urls import reverse
from django.forms.models import model_to_dict

from nav.adapters import HStoreField
import nav.buildconf
import nav.pwhash
from nav.config import getconfig as get_alertengine_config
from nav.alertengine.dispatchers import (
    DispatcherException,
    FatalDispatcherException,
    InvalidAlertAddressError,
)

from nav.models.event import AlertQueue, AlertType, EventType
from nav.models.manage import Arp, Cam, Category, Device, Location
from nav.models.manage import Memory, Netbox, NetboxInfo, NetboxType
from nav.models.manage import Organization, Prefix, Room, NetboxGroup
from nav.models.manage import Interface, Usage, Vlan, Vendor
from nav.models.fields import VarcharField, DictAsJsonField


# This should be the authorative source as to which models alertengine
# supports.  The acctuall mapping from alerts to data in these models is done
# the MatchField model.
SUPPORTED_MODELS = [
    # event models
    AlertQueue,
    AlertType,
    EventType,
    # manage models
    Arp,
    Cam,
    Category,
    Device,
    Location,
    Memory,
    Netbox,
    NetboxInfo,
    NetboxType,
    Organization,
    Prefix,
    Room,
    NetboxGroup,
    Interface,
    Vendor,
    Vlan,
    Usage,
]

_ = lambda a: a

#######################################################################
### Account models


class Account(models.Model):
    """NAV's basic account model"""

    DEFAULT_ACCOUNT = 0
    ADMIN_ACCOUNT = 1

    # An overview of current preferences.
    # They should start with PREFERENCE_KEY
    PREFERENCE_KEY_LANGUAGE = 'language'  # AlertProfiles
    PREFERENCE_KEY_STATUS = 'status-preferences'
    PREFERENCE_KEY_WIDGET_COLUMNS = 'widget_columns'
    PREFERENCE_KEY_REPORT_PAGE_SIZE = 'report_page_size'
    PREFERENCE_KEY_WIDGET_DISPLAY_DENSITY = 'widget_display_density'
    PREFERENCE_KEY_IPDEVINFO_PORT_LAYOUT = 'ipdevinfo_port_layout'

    # FIXME get this from setting.
    MIN_PASSWD_LENGTH = 8

    login = VarcharField(unique=True)
    name = VarcharField()
    password = VarcharField()
    ext_sync = VarcharField(blank=True)
    preferences = HStoreField(default=dict)

    organizations = models.ManyToManyField(
        Organization,
        db_table='accountorg',
        blank=True,
        related_name="accounts",
    )

    # Set this in order to provide a link to the actual operator when Account
    # objects are retrieved from session data
    sudo_operator = None

    class Meta(object):
        db_table = u'account'
        ordering = ('login',)

    def __str__(self):
        if self.sudo_operator and self.sudo_operator != self:
            return '{} (operated by {})'.format(self.login, self.sudo_operator)
        else:
            return self.login

    def get_active_profile(self):
        """Returns the account's active alert profile"""
        try:
            return self.alert_preference.active_profile
        except (AlertPreference.DoesNotExist, AlertProfile.DoesNotExist):
            pass

    def get_groups(self):
        """Fetches and returns this users groups.
        Also stores groups in this object for later use.
        """
        try:
            return self._cached_groups
        except AttributeError:
            self._cached_groups = self.groups.values_list('id', flat=True)
            return self._cached_groups

    def get_privileges(self):
        """Fetches privileges for this users groups.
        Also stores privileges in this object for later use.
        """
        try:
            return self._cached_privileges
        except AttributeError:
            self._cached_privileges = Privilege.objects.filter(
                group__in=self.get_groups()
            )
            return self._cached_privileges

    def get_tools(self):
        """Get the tool list for this account"""
        return [
            tool
            for tool in self.account_tools.all().order_by('priority')
            if self.has_perm('web_access', tool.tool.uri)
        ]

    def has_perm(self, action, target):
        """Checks if user has permission to do action on target."""
        groups = self.get_groups()
        privileges = self.get_privileges()

        if AccountGroup.ADMIN_GROUP in groups:
            return True
        elif privileges.count() == 0:
            return False
        elif action == 'web_access':
            for privilege in privileges:
                regexp = re.compile(privilege.target)
                if regexp.search(target):
                    return True
            return False
        else:
            return privileges.filter(target=target).count() > 0

    def is_system_account(self):
        """Is this system (undeleteable) account?"""
        return self.id < 1000

    def is_default_account(self):
        """Is this the anonymous user account?"""
        return self.id == self.DEFAULT_ACCOUNT

    def is_admin_account(self):
        """Is this the admin account?"""
        return self.id == self.ADMIN_ACCOUNT

    def is_admin(self):
        """Has this user administrator rights?"""
        return self.has_perm(None, None)

    @sensitive_variables('password')
    def set_password(self, password):
        """Sets user password. Copied from nav.db.navprofiles"""
        if password.strip():
            pw_hash = nav.pwhash.Hash(password=password)
            self.password = str(pw_hash)
        else:
            self.password = ''

    @sensitive_variables('password')
    def check_password(self, password):
        """
        Return True if the submitted authentication tokens are valid
        for this Account.  In simpler terms; when password
        authentication is used, this method compares the given
        password with the one stored for this account and returns true
        if they are equal.  If the stored password is blank, we
        interpret this as: 'The user is not allowed to log in'

        In the future, this could be extended to accept other types of
        authentication tokens, such as personal certificates or
        whatever.

        Copied from nav.db.navprofiles
        """
        if not self.locked:
            try:
                stored_hash = self.password_hash
            except nav.pwhash.InvalidHashStringError:
                # Probably an old style NAV password hash, get out
                # of here and check it the old way
                pass
            else:
                return stored_hash.verify(password)

            if self.has_old_style_password_hash():
                return self._verify_old_password_hash_and_rehash(password)
            else:
                return password == self.password
        else:
            return False

    def has_old_style_password_hash(self):
        """Returns True if this account has an old-style, insecure password hash"""
        return self.unlocked_password.startswith("md5")

    def has_plaintext_password(self):
        """Returns True if this account appears to contain a plain-text password"""
        if not self.has_old_style_password_hash():
            try:
                self.password_hash
            except nav.pwhash.InvalidHashStringError:
                return True
        return False

    def has_deprecated_password_hash_method(self):
        """Returns True if this account's password is salted hash, but using a
        deprecated hashing method.
        """
        if not (self.has_plaintext_password() or self.has_old_style_password_hash()):
            return self.password_hash.method != nav.pwhash.DEFAULT_METHOD
        return False

    @sensitive_variables('password')
    def _verify_old_password_hash_and_rehash(self, password):
        """Verifies an old-style MD5 password hash, and if there is a match,
        the password is re-hashed using the modern and more secure method.
        """
        pw_hash = md5(password.encode("utf-8"))
        verified = pw_hash.hexdigest() == self.password[3:]
        if verified:
            self.set_password(password)
            if self.pk:
                Account.objects.filter(pk=self.pk).update(password=self.password)

        return verified

    @property
    def locked(self):
        return not self.password or self.password.startswith('!')

    @locked.setter
    def locked(self, value):
        if not value and self.password.startswith('!'):
            self.password = self.password[1:]
        elif value and not self.password.startswith('!'):
            self.password = '!' + self.password

    @property
    def password_hash(self):
        """Returns the Account's password as a Hash object"""
        stored_hash = nav.pwhash.Hash()
        stored_hash.set_hash(self.unlocked_password)
        return stored_hash

    @property
    def unlocked_password(self):
        """Returns the raw password value, but with any lock status stripped"""
        if not self.locked:
            return self.password or ''
        else:
            return self.password[1:] if self.password else ''

    def get_email_addresses(self):
        return self.alert_addresses.filter(type__name=AlertSender.EMAIL)


class AccountGroup(models.Model):
    """NAV account groups"""

    # FIXME other places in code that use similiar definitions should switch to
    # using this one.
    ADMIN_GROUP = 1
    EVERYONE_GROUP = 2
    AUTHENTICATED_GROUP = 3

    name = VarcharField()
    description = VarcharField(db_column='descr')
    # FIXME this uses a view hack, was AccountInGroup
    accounts = models.ManyToManyField(
        'Account',
        related_name="groups",
    )

    class Meta(object):
        db_table = u'accountgroup'
        ordering = ('name',)

    def __str__(self):
        return self.name

    def is_system_group(self):
        """Is this a system (undeleteable) group?"""
        return self.id < 1000

    def is_protected_group(self):
        """Is this a protected group?

        Users cannot be removed from protected groups.

        """
        return self.id in [self.EVERYONE_GROUP, self.AUTHENTICATED_GROUP]

    def is_admin_group(self):
        """Is this the administrators group?"""
        return self.id == self.ADMIN_GROUP


class NavbarLink(models.Model):
    """A hyperlink on a user's navigation bar."""

    account = models.ForeignKey(
        'Account',
        on_delete=models.CASCADE,
        db_column='accountid',
        related_name="navbar_links",
    )
    name = models.CharField('Link text', blank=False, max_length=100)
    uri = models.CharField('URL', blank=False, max_length=100)

    class Meta(object):
        db_table = u'navbarlink'
        ordering = ('id',)

    def __str__(self):
        return '%s=%s' % (self.name, self.uri)


class Privilege(models.Model):
    """A privilege granted to an AccountGroup."""

    group = models.ForeignKey(
        'AccountGroup',
        on_delete=models.CASCADE,
        db_column='accountgroupid',
        related_name="privileges",
    )
    type = models.ForeignKey(
        'PrivilegeType',
        on_delete=models.CASCADE,
        db_column='privilegeid',
        related_name="privileges",
    )
    target = VarcharField()

    class Meta(object):
        db_table = u'accountgroupprivilege'

    def __str__(self):
        return '%s for %s' % (self.type, self.target)


class PrivilegeType(models.Model):
    """A registered privilege type."""

    id = models.AutoField(db_column='privilegeid', primary_key=True)
    name = models.CharField(max_length=30, db_column='privilegename')

    class Meta(object):
        db_table = u'privilege'

    def __str__(self):
        return self.name


class AlertAddress(models.Model):
    """Accounts alert addresses, valid types are retrived from
    alertengine.conf

    """

    DEBUG_MODE = False

    account = models.ForeignKey(
        'Account',
        on_delete=models.CASCADE,
        db_column='accountid',
        related_name="alert_addresses",
    )
    type = models.ForeignKey(
        'AlertSender',
        on_delete=models.CASCADE,
        db_column='type',
        related_name="alert_addresses",
    )
    address = VarcharField()

    class Meta(object):
        db_table = u'alertaddress'

    def __str__(self):
        return self.type.scheme() + self.address

    def has_valid_address(self):
<<<<<<< HEAD
        from nav.alertengine.dispatchers.email_dispatcher import Email
        from nav.alertengine.dispatchers.slack_dispatcher import Slack
        from nav.alertengine.dispatchers.sms_dispatcher import Sms

        if not self.type.supported:
            return False
        elif self.type.handler == 'sms':
            if not Sms.is_valid_address(self.address):
                return False
        elif self.type.handler == 'email':
            if not Email.is_valid_address(self.address):
                return False
        elif self.type.handler == 'slack':
            if not Slack.is_valid_address(self.address):
                return False
        return True
=======
        if not self.type.supported or not self.address:
            return False
        dispatcher = self.type.load_dispatcher_class()
        return dispatcher.is_valid_address(self.address)
>>>>>>> 7ef5529d

    @transaction.atomic
    def send(self, alert, subscription):
        """Handles sending of alerts to with defined alert notification types

        Return value should indicate if message was sent"""

        _logger = logging.getLogger('nav.alertengine.alertaddress.send')

        # Determine the right language for the user.
        lang = self.account.preferences.get(Account.PREFERENCE_KEY_LANGUAGE, 'en')

        if not self.has_valid_address():
            _logger.error(
                'Ignoring alert %d (%s: %s)! Account %s does not have a '
                'valid address for the alertaddress with id %d, this needs '
                'to be fixed before the user will recieve any alerts.',
                alert.id,
                alert,
                alert.netbox,
                self.account,
                self.id,
            )

            raise InvalidAlertAddressError

        if self.type.blacklisted_reason:
            _logger.debug(
                'Not sending alert %s to %s as handler %s is blacklisted: %s',
                alert.id,
                self.address,
                self.type,
                self.type.blacklisted_reason,
            )
            return False

        try:
            self.type.send(self, alert, language=lang)
            _logger.info(
                'alert %d sent by %s to %s due to %s subscription %d',
                alert.id,
                self.type,
                self.address,
                subscription.get_type_display(),
                subscription.id,
            )

        except FatalDispatcherException as error:
            _logger.error(
                '%s raised a FatalDispatcherException indicating that the '
                'alert never will be sent: %s',
                self.type,
                error,
            )
            raise

        except DispatcherException as error:
            _logger.error(
                '%s raised a DispatcherException indicating that an alert '
                'could not be sent at this time: %s',
                self.type,
                error,
            )
            return False

        except Exception as error:
            _logger.exception(
                'Unhandled error from %s (the handler has been blacklisted)', self.type
            )
            self.type.blacklist(str(error))
            return False

        return True


class AlertSender(models.Model):
    """A registered alert sender/medium."""

    name = models.CharField(max_length=100)
    handler = models.CharField(max_length=100)
    supported = models.BooleanField(default=True)
    blacklisted_reason = models.CharField(max_length=100, blank=True)

    _handlers = {}

    EMAIL = u'Email'
    SMS = u'SMS'
    SLACK = u'Slack'

    SCHEMES = {EMAIL: u'mailto:', SMS: u'sms:', SLACK: u'slack:'}

    def __str__(self):
        return self.name

    @transaction.atomic
    def send(self, *args, **kwargs):
        """Sends an alert via this medium."""
        if not self.supported:
            raise FatalDispatcherException("{} is not supported".format(self.name))
        if self.handler not in self._handlers:
            dispatcher_class = self.load_dispatcher_class()
            dispatcher = dispatcher_class(
                config=AlertSender.config.get(self.handler, {})
            )
            self._handlers[self.handler] = dispatcher
        else:
            dispatcher = self._handlers[self.handler]

        # Delegate sending of message
        return dispatcher.send(*args, **kwargs)

    def load_dispatcher_class(self):
        # Get config
        if not hasattr(AlertSender, 'config'):
            AlertSender.config = get_alertengine_config('alertengine.conf')

        # Load module
        module = __import__(
            'nav.alertengine.dispatchers.%s_dispatcher' % self.handler,
            globals(),
            locals(),
            [self.handler],
        )

        # Return matching object from module based on case-insensitive match
        namemap = {name.lower(): obj for name, obj in vars(module).items()}
        return namemap[self.handler.lower()]

    def blacklist(self, reason=None):
        """Blacklists this sender/medium from further alert dispatch."""
        self.blacklisted_reason = reason
        self.save()

    def scheme(self):
        return self.SCHEMES.get(self.name, u'')

    class Meta(object):
        db_table = 'alertsender'


class AlertPreference(models.Model):
    """AlertProfile account preferences"""

    account = models.OneToOneField(
        'Account',
        primary_key=True,
        on_delete=models.CASCADE,
        db_column='accountid',
        related_name="alert_preference",
    )
    active_profile = models.OneToOneField(
        'AlertProfile',
        on_delete=models.CASCADE,
        db_column='activeprofile',
        null=True,
        related_name="alert_preference",
    )
    last_sent_day = models.DateTimeField(db_column='lastsentday')
    last_sent_week = models.DateTimeField(db_column='lastsentweek')

    class Meta(object):
        db_table = u'alertpreference'

    def __str__(self):
        return 'preferences for %s' % self.account


#######################################################################
### Profile models


class AlertProfile(models.Model):
    """Account AlertProfiles"""

    # Weekday numbers follows date.weekday(), not day.isoweekday().
    MONDAY = 0
    TUESDAY = 1
    WEDNESDAY = 2
    THURSDAY = 3
    FRIDAY = 4
    SATURDAY = 5
    SUNDAY = 6

    VALID_WEEKDAYS = (
        (MONDAY, _('monday')),
        (TUESDAY, _('tuesday')),
        (WEDNESDAY, _('wednesday')),
        (THURSDAY, _('thursday')),
        (FRIDAY, _('friday')),
        (SATURDAY, _('saturday')),
        (SUNDAY, _('sunday')),
    )

    account = models.ForeignKey(
        'Account',
        on_delete=models.CASCADE,
        db_column='accountid',
        related_name="alert_profiles",
    )
    name = VarcharField()
    daily_dispatch_time = models.TimeField(default='08:00')
    weekly_dispatch_day = models.IntegerField(choices=VALID_WEEKDAYS, default=MONDAY)
    weekly_dispatch_time = models.TimeField(default='08:00')

    class Meta(object):
        db_table = u'alertprofile'

    def __str__(self):
        return self.name

    def get_active_timeperiod(self):
        """Gets the currently active timeperiod for this profile"""
        # Could have been done with a ModelManager, but the logic
        # is somewhat tricky to do with the django ORM.

        _logger = logging.getLogger(
            'nav.alertengine.alertprofile.get_active_timeperiod'
        )

        now = datetime.now()

        # Limit our query to the correct type of time periods
        if now.isoweekday() in [6, 7]:
            valid_during = [TimePeriod.ALL_WEEK, TimePeriod.WEEKENDS]
        else:
            valid_during = [TimePeriod.ALL_WEEK, TimePeriod.WEEKDAYS]

        # The following code should get the currently active timeperiod.
        active_timeperiod = None
        timeperiods = list(
            self.time_periods.filter(valid_during__in=valid_during).order_by('start')
        )
        # If the current time is before the start of the first time
        # period, the active time period is the last one (i.e. from
        # the day before)
        if timeperiods and timeperiods[0].start > now.time():
            active_timeperiod = timeperiods[-1]
        else:
            for period in timeperiods:
                if period.start <= now.time():
                    active_timeperiod = period

        if active_timeperiod:
            _logger.debug(
                "Active timeperiod for alertprofile %d is %s (%d)",
                self.id,
                active_timeperiod,
                active_timeperiod.id,
            )
        else:
            _logger.debug("No active timeperiod for alertprofile %d", self.id)

        return active_timeperiod


class TimePeriod(models.Model):
    """Defines TimerPeriods and which part of the week they are valid"""

    ALL_WEEK = 1
    WEEKDAYS = 2
    WEEKENDS = 3

    VALID_DURING_CHOICES = (
        (ALL_WEEK, _('all days')),
        (WEEKDAYS, _('weekdays')),
        (WEEKENDS, _('weekends')),
    )

    profile = models.ForeignKey(
        'AlertProfile',
        on_delete=models.CASCADE,
        db_column='alert_profile_id',
        related_name="time_periods",
    )
    start = models.TimeField(db_column='start_time', default='08:00')
    valid_during = models.IntegerField(choices=VALID_DURING_CHOICES, default=ALL_WEEK)

    class Meta(object):
        db_table = u'timeperiod'

    def __str__(self):
        return u'from %s for %s profile on %s' % (
            self.start,
            self.profile,
            self.get_valid_during_display(),
        )


class AlertSubscription(models.Model):
    """Links an address and timeperiod to a filtergroup with a given
    subscription type.

    """

    NOW = 0
    DAILY = 1
    WEEKLY = 2
    NEXT = 3

    SUBSCRIPTION_TYPES = (
        (NOW, _('immediately')),
        (DAILY, _('daily at predefined time')),
        (WEEKLY, _('weekly at predefined time')),
        (NEXT, _('at end of timeperiod')),
    )

    alert_address = models.ForeignKey(
        'AlertAddress',
        on_delete=models.CASCADE,
        related_name="alert_subscriptions",
    )
    time_period = models.ForeignKey(
        'TimePeriod',
        on_delete=models.CASCADE,
        related_name="alert_subscriptions",
    )
    filter_group = models.ForeignKey(
        'FilterGroup',
        on_delete=models.CASCADE,
        related_name="alert_subscriptions",
    )
    type = models.IntegerField(
        db_column='subscription_type', choices=SUBSCRIPTION_TYPES, default=NOW
    )
    ignore_resolved_alerts = models.BooleanField(default=False)

    class Meta(object):
        db_table = u'alertsubscription'

    def delete(self):
        for a in self.queued_alerts.all():
            a.delete()
        super(AlertSubscription, self).delete()

    def __str__(self):
        return 'alerts received %s should be sent %s to %s' % (
            self.time_period,
            self.get_type_display(),
            self.alert_address,
        )


#######################################################################
### Equipment models


class FilterGroupContent(models.Model):
    """Defines how a given filter should be used in a filtergroup"""

    #            inc   pos
    # Add      |  1  |  1  | union in set theory
    # Sub      |  0  |  1  | exclusion
    # And      |  0  |  0  | intersection in set theory
    # Add inv. |  1  |  0  | complement of set

    # include and positive are used to decide how the match result of the
    # filter should be applied. the table above is an attempt at showing how
    # this should work. Add inv is really the only tricky one, basicly it is
    # nothing more that a negated add, ie if we have a filter  that checks
    # severity < 4 using a add inv on it is equivilent til severity >= 4.

    # The actual checking of the FilterGroup is done in the alertengine
    # subsystem in an attempt to keep most of the alerteninge code simple and
    # in one place.

    include = models.BooleanField(default=False)
    positive = models.BooleanField(default=False)
    priority = models.IntegerField()

    filter = models.ForeignKey(
        'Filter',
        on_delete=models.CASCADE,
        related_name="filter_group_contents",
    )
    filter_group = models.ForeignKey(
        'FilterGroup',
        on_delete=models.CASCADE,
        related_name="filter_group_contents",
    )

    class Meta(object):
        db_table = u'filtergroupcontent'
        ordering = ['priority']

    def __str__(self):
        if self.include:
            type_ = 'inclusive'
        else:
            type_ = 'exclusive'

        if not self.positive:
            type_ = 'inverted %s' % type_

        return '%s filter on %s' % (type_, self.filter)


class Operator(models.Model):
    """Defines valid operators for a given matchfield."""

    EQUALS = 0
    GREATER = 1
    GREATER_EQ = 2
    LESS = 3
    LESS_EQ = 4
    NOT_EQUAL = 5
    STARTSWITH = 6
    ENDSWITH = 7
    CONTAINS = 8
    REGEXP = 9
    WILDCARD = 10
    IN = 11

    # This list designates which operators are supported for any field. The
    # only major special case is IP's which are matched with special pg ip
    # operators where it makes sense, the rest of the operators are handeled
    # with plain text comaparisons against the result of text(ip)
    OPERATOR_TYPES = (
        (EQUALS, _('equals')),
        (GREATER, _('is greater')),
        (GREATER_EQ, _('is greater or equal')),
        (LESS, _('is less')),
        (LESS_EQ, _('is less or equal')),
        (NOT_EQUAL, _('not equals')),
        (STARTSWITH, _('starts with')),
        (ENDSWITH, _('ends with')),
        (CONTAINS, _('contains')),
        (REGEXP, _('regexp')),
        (WILDCARD, _('wildcard (? og *)')),
        (IN, _('in')),
    )

    # This is the mapping that is jused when we try querying the ORM to se if
    # filtes match. Note that wildcard is not here as it neeeds to be special
    # cased.
    OPERATOR_MAPPING = {
        EQUALS: '__exact',
        NOT_EQUAL: '',  # exclusion is special-cased by Filter.check()
        GREATER: '__gt',
        GREATER_EQ: '__gte',
        LESS: '__lt',
        LESS_EQ: '__lte',
        STARTSWITH: '__istartswith',
        ENDSWITH: '__iendswith',
        CONTAINS: '__icontains',
        REGEXP: '__iregex',
        IN: '__in',
    }

    # The IpAddressField in django does not support ipv6 yet so the IP
    # datatype needs to be completly special cased. The following operator
    # mapping is used to achive this and expects that it will get '% field'
    IP_OPERATOR_MAPPING = {
        EQUALS: '%s = %%s',
        GREATER: '%s > %%s',
        GREATER_EQ: '%s >= %%s',
        LESS: '%s < %%s',
        LESS_EQ: '%s <= %%s',
        NOT_EQUAL: '%s <> %%s',
        CONTAINS: '%s >>= %%s',
        IN: '%s <<= %%s',
        WILDCARD: "host(%s) LIKE %%s",
        REGEXP: "host(%s) ~* %%s",
        STARTSWITH: "host(%s) ILIKE '%%%%' + %%s",
        ENDSWITH: "host(%s) ILIKE %%s + '%%%%'",
    }
    type = models.IntegerField(choices=OPERATOR_TYPES, db_column='operator_id')
    match_field = models.ForeignKey(
        'MatchField',
        on_delete=models.CASCADE,
        related_name="operators",
    )

    class Meta(object):
        db_table = u'operator'
        unique_together = (('type', 'match_field'),)

    def __str__(self):
        return u'%s match on %s' % (self.get_type_display(), self.match_field)

    def get_operator_mapping(self):
        """Returns the Django query operator represented by this instance."""
        return self.OPERATOR_MAPPING[self.type]

    def get_ip_operator_mapping(self):
        """Returns the SQL query IP operator represented by this instance."""
        return self.IP_OPERATOR_MAPPING[self.type]


class Expression(models.Model):
    """Combines filer, operator, matchfield and value into an expression that
    can be evaluated.

    """

    filter = models.ForeignKey(
        'Filter',
        on_delete=models.CASCADE,
        related_name="expressions",
    )
    match_field = models.ForeignKey(
        'MatchField',
        on_delete=models.CASCADE,
        related_name="expressions",
    )
    operator = models.IntegerField(choices=Operator.OPERATOR_TYPES)
    value = VarcharField()

    class Meta(object):
        db_table = u'expression'

    def __str__(self):
        return '%s match on %s against %s' % (
            self.get_operator_display(),
            self.match_field,
            self.value,
        )

    def get_operator_mapping(self):
        """Returns the Django query operator represented by this expression."""
        return Operator(type=self.operator).get_operator_mapping()


class Filter(models.Model):
    """One or more expressions that are combined with an and operation.

    Handles the actual construction of queries to be run taking into account
    special cases like the IP datatype and WILDCARD lookups."""

    owner = models.ForeignKey(
        'Account',
        on_delete=models.CASCADE,
        null=True,
        related_name="filters",
    )
    name = VarcharField()

    class Meta(object):
        db_table = u'filter'

    def __str__(self):
        return self.name

    def verify(self, alert):
        """Combines expressions to an ORM query that will tell us if an alert
        matched.

        This function builds three dicts that are used in the ORM .filter()
        .exclude() and .extra() methods which finally gets a .count() as we
        only need to know if something matched.

        Running alertengine in debug mode will print the dicts to the logs.

        :type alert: nav.models.event.AlertQueue
        """
        _logger = logging.getLogger('nav.alertengine.filter.check')

        filtr = {}
        exclude = {}
        extra = {'where': [], 'params': []}

        for expression in self.expressions.all():
            # Handle IP datatypes:
            if expression.match_field.data_type == MatchField.IP:
                # Trick the ORM into joining the tables we want
                lookup = '%s__isnull' % expression.match_field.get_lookup_mapping()
                filtr[lookup] = False

                where = Operator(type=expression.operator).get_ip_operator_mapping()

                if expression.operator in [Operator.IN, Operator.CONTAINS]:
                    values = expression.value.split('|')
                    where = ' OR '.join(
                        [where % expression.match_field.value_id] * len(values)
                    )

                    extra['where'].append('(%s)' % where)
                    extra['params'].extend(values)

                else:
                    # Get the IP mapping and put in the field before adding it
                    # to our where clause.
                    extra['where'].append(where % expression.match_field.value_id)
                    extra['params'].append(expression.value)

            # Include all sublocations when matching on location
            elif expression.match_field.name == 'Location':
                lookup = "{}__in".format(MatchField.FOREIGN_MAP[MatchField.LOCATION])
                # Location only have two Operators (in and exact) so we handle
                # both with a split
                locations = Location.objects.filter(pk__in=expression.value.split('|'))

                # Find all descendants for locations in a totally readable way
                filtr[lookup] = list(
                    set(
                        itertools.chain(
                            *[l.get_descendants(include_self=True) for l in locations]
                        )
                    )
                )

            # Handle wildcard lookups which are not directly supported by
            # django (as far as i know)
            elif expression.operator == Operator.WILDCARD:
                # Trick the ORM into joining the tables we want
                lookup = '%s__isnull' % expression.match_field.get_lookup_mapping()
                filtr[lookup] = False

                extra['where'].append('%s ILIKE %%s' % expression.match_field.value_id)
                extra['params'].append(expression.value)

            # Handle the plain lookups that we can do directly in ORM
            else:
                lookup = (
                    expression.match_field.get_lookup_mapping()
                    + expression.get_operator_mapping()
                )

                # Ensure that in and not equal are handeled correctly
                if expression.operator == Operator.IN:
                    filtr[lookup] = expression.value.split('|')
                elif expression.operator == Operator.NOT_EQUAL:
                    exclude[lookup] = expression.value
                else:
                    filtr[lookup] = expression.value

        # Limit ourselves to our alert
        filtr['id'] = alert.id

        if not extra['where']:
            extra = {}

        _logger.debug(
            'alert %d: checking against filter %d with filter: %s, exclude: '
            '%s and extra: %s',
            alert.id,
            self.id,
            filtr,
            exclude,
            extra,
        )

        # Check the alert maches whith a SELECT COUNT(*) FROM .... so that the
        # db doesn't have to work as much.
        if AlertQueue.objects.filter(**filtr).exclude(**exclude).extra(**extra).count():
            _logger.debug('alert %d: matches filter %d', alert.id, self.id)
            return True

        _logger.debug('alert %d: did not match filter %d', alert.id, self.id)
        return False


class FilterGroup(models.Model):
    """A set of filters group contents that an account can subscribe to or be
    given permission to.

    """

    owner = models.ForeignKey(
        'Account',
        on_delete=models.CASCADE,
        null=True,
        related_name="filter_groups",
    )
    name = VarcharField()
    description = VarcharField()

    group_permissions = models.ManyToManyField(
        'AccountGroup',
        db_table='filtergroup_group_permission',
        related_name="filter_groups",
    )

    class Meta(object):
        db_table = u'filtergroup'

    def __str__(self):
        return self.name


class MatchField(models.Model):
    """Defines which fields can be matched upon and how"""

    STRING = 0
    INTEGER = 1
    IP = 2

    # Due to the way alertengine has been reimpleneted the code only really
    # does stuff diffrently if datatype is set to IP, however setting datatype
    # still makes alot of sense in alertprofiles so that we can verify
    # userinput
    DATA_TYPES = (
        (STRING, _('string')),
        (INTEGER, _('integer')),
        (IP, _('ip')),
    )

    # This is a manualy mainted mapping between our model concepts and the
    # actual db tables that are in use. This is needed as our value_id is base
    # on this value.
    ALERT = 'alertq'
    ALERTTYPE = 'alerttype'
    ARP = 'arp'
    CAM = 'cam'
    CATEGORY = 'cat'
    NETBOXGROUP = 'netboxgroup'
    DEVICE = 'device'
    EVENT_TYPE = 'eventtype'
    LOCATION = 'location'
    MEMORY = 'mem'
    MODULE = 'module'
    NETBOX = 'netbox'
    NETBOXINFO = 'netboxinfo'
    ORGANIZATION = 'org'
    PREFIX = 'prefix'
    ROOM = 'room'
    SERVICE = 'service'
    INTERFACE = 'interface'
    TYPE = 'type'
    VENDOR = 'vendor'
    VLAN = 'vlan'
    USAGE = 'usage'

    LOOKUP_FIELDS = (
        (ALERT, _('alert')),
        (ALERTTYPE, _('alert type')),
        (ARP, _('arp')),
        (CAM, _('cam')),
        (CATEGORY, _('category')),
        (NETBOXGROUP, _('netboxgroup')),
        (DEVICE, _('device')),
        (EVENT_TYPE, _('event type')),
        (LOCATION, _('location')),
        (MEMORY, _('memeroy')),
        (MODULE, _('module')),
        (NETBOX, _('netbox')),
        (NETBOXINFO, _('netbox info')),
        (ORGANIZATION, _('organization')),
        (PREFIX, _('prefix')),
        (ROOM, _('room')),
        (SERVICE, _('service')),
        (INTERFACE, _('Interface')),
        (TYPE, _('type')),
        (VENDOR, _('vendor')),
        (VLAN, _('vlan')),
        (USAGE, _('usage')),
    )

    # This mapping designates how a MatchField relates to an alert. (yes the
    # formating is not PEP8, but it wouldn't be very readable otherwise)
    # Since we need to know how things are connected this has been done manualy
    FOREIGN_MAP = {
        ARP: 'netbox__arp_set',
        CAM: 'netbox__cam_set',
        CATEGORY: 'netbox__category',
        NETBOXGROUP: 'netbox__netboxcategory__category',
        DEVICE: 'netbox__device',
        EVENT_TYPE: 'event_type',
        LOCATION: 'netbox__room__location',
        MEMORY: 'netbox__memory_set',
        MODULE: 'netbox__modules',
        NETBOX: 'netbox',
        NETBOXINFO: 'netbox__info',
        ORGANIZATION: 'netbox__organization',
        PREFIX: 'netbox__prefix',
        ROOM: 'netbox__room',
        SERVICE: 'netbox__service',
        INTERFACE: 'netbox__connected_to_interface',
        TYPE: 'netbox__type',
        USAGE: 'netbox__organization__vlans__usage',
        VENDOR: 'netbox__type__vendor',
        VLAN: 'netbox__organization__vlans',
        ALERT: '',  # Checks alert object itself
        ALERTTYPE: 'alert_type',
    }

    # Build the mapping we need to be able to do checks.
    VALUE_MAP = {}
    CHOICES = []
    MODEL_MAP = {}

    # This code loops over all the SUPPORTED_MODELS and gets the db_table and
    # db_column so that we can translate them into the correspinding attributes
    # on our django models. (field and model need to be set to None to avoid an
    # ugly side effect of field becoming an acctuall field on MatchField)
    for model in SUPPORTED_MODELS:
        for field in model._meta.fields:
            key = '%s.%s' % (model._meta.db_table, field.db_column or field.attname)
            value = '%s__%s' % (FOREIGN_MAP[model._meta.db_table], field.attname)

            VALUE_MAP[key] = field.attname
            CHOICES.append((key, value.lstrip('_')))
            MODEL_MAP[key] = (model, field.attname)
        field = None
    model = None

    name = VarcharField()
    description = VarcharField(blank=True)
    value_help = VarcharField(
        blank=True,
        help_text=_(
            u'Help text for the match field. Displayed by the value '
            u'input box in the GUI to help users enter sane values.'
        ),
    )
    value_id = VarcharField(
        choices=CHOICES,
        help_text=_(
            u'The "match field". This is the actual database field '
            u'alert engine will watch.'
        ),
    )
    value_name = VarcharField(
        choices=CHOICES,
        blank=True,
        help_text=_(
            u'When "show list" is checked, the list will be populated '
            u'with data from this column as well as the "value id" '
            u'field. Does nothing else than provide a little more '
            u'info for the users in the GUI.'
        ),
    )
    value_sort = VarcharField(
        choices=CHOICES,
        blank=True,
        help_text=_(
            u'Options in the list will be ordered by this field (if '
            u'not set, options will be ordered by primary key). Only '
            u'does something when "Show list" is checked.'
        ),
    )
    list_limit = models.IntegerField(
        blank=True,
        help_text=_(
            u'Only this many options will be available in the list. '
            u'Only does something when "Show list" is checked.'
        ),
    )
    data_type = models.IntegerField(
        choices=DATA_TYPES, help_text=_(u'The data type of the match field.')
    )
    show_list = models.BooleanField(
        blank=True,
        default=False,
        help_text=_(
            u'If unchecked values can be entered into a text input. '
            u'If checked values must be selected from a list '
            u'populated by data from the match field selected above.'
        ),
    )

    class Meta(object):
        db_table = u'matchfield'

    def __str__(self):
        return self.name

    def get_lookup_mapping(self):
        """Returns the field lookup represented by this MatchField."""
        _logger = logging.getLogger('nav.alertengine.matchfield.get_lookup_mapping')

        try:
            foreign_lookup = self.FOREIGN_MAP[self.value_id.split('.')[0]]
            value = self.VALUE_MAP[self.value_id]

            if foreign_lookup:
                return '%s__%s' % (foreign_lookup, value)
            return value

        except KeyError:
            _logger.error(
                "Tried to lookup mapping for %s which is not supported", self.value_id
            )
        return None


#######################################################################
### AlertEngine models


class SMSQueue(models.Model):
    """Queue of messages that should be sent or have been sent by SMSd"""

    SENT = 'Y'
    NOT_SENT = 'N'
    IGNORED = 'I'

    SENT_CHOICES = (
        (SENT, _('sent')),
        (NOT_SENT, _('not sent yet')),
        (IGNORED, _('ignored')),
    )

    account = models.ForeignKey(
        'Account',
        on_delete=models.CASCADE,
        db_column='accountid',
        null=True,
        related_name="sms_queues",
    )
    time = models.DateTimeField(auto_now_add=True)
    phone = models.CharField(max_length=15)
    message = models.CharField(max_length=145, db_column='msg')
    sent = models.CharField(max_length=1, default=NOT_SENT, choices=SENT_CHOICES)
    sms_id = models.IntegerField(db_column='smsid')
    time_sent = models.DateTimeField(db_column='timesent')
    severity = models.IntegerField()

    class Meta(object):
        db_table = u'smsq'

    def __str__(self):
        return '"%s" to %s, sent: %s' % (self.message, self.phone, self.sent)

    def save(self, *args, **kwargs):
        """Overrides save to truncate long messages (max is 145)"""
        if len(self.message) > 142:
            self.message = self.message[:142] + '...'

        return super(SMSQueue, self).save(*args, **kwargs)


class AccountAlertQueue(models.Model):
    """Defines which alerts should be keept around and sent at a later time"""

    account = models.ForeignKey(
        'Account',
        on_delete=models.CASCADE,
        null=True,
        related_name="queued_alerts",
    )
    subscription = models.ForeignKey(
        'AlertSubscription',
        on_delete=models.CASCADE,
        null=True,
        related_name="queued_alerts",
    )
    alert = models.ForeignKey(
        'AlertQueue',
        on_delete=models.CASCADE,
        null=True,
        related_name="queued_alerts",
    )
    insertion_time = models.DateTimeField(auto_now_add=True)

    class Meta(object):
        db_table = u'accountalertqueue'

    def delete(self, *args, **kwargs):
        """Deletes the alert from the user's alert queue.

        Also deletes the alert globally if not queued for anyone else.

        """
        # TODO deleting items with the manager will not trigger this behaviour
        # cleaning up related messages.

        super(AccountAlertQueue, self).delete(*args, **kwargs)

        # Remove the alert from the AlertQueue if we are the last item
        # depending upon it.
        if self.alert.queued_alerts.count() == 0:
            self.alert.delete()

    def send(self):
        """Sends the alert in question to the address in the subscription"""
        try:
            sent = self.subscription.alert_address.send(self.alert, self.subscription)
        except AlertSender.DoesNotExist:
            address = self.subscription.alert_address
            sender = address.type_id

            if sender is not None:
                raise Exception(
                    "Invalid sender set for address %s, "
                    "please check that %s is in profiles.alertsender"
                    % (address, sender)
                )
            else:
                raise Exception(
                    "No sender set for address %s, this might be due to a "
                    "failed db upgrade from 3.4 to 3.5" % address
                )

        except AlertQueue.DoesNotExist:
            _logger = logging.getLogger('nav.alertengine.accountalertqueue.send')
            _logger.error(
                (
                    'Inconsistent database state, alertqueue entry %d '
                    + 'missing for account-alert. If you know how the '
                    + 'database got into this state please update '
                    + 'LP#494036'
                ),
                self.alert_id,
            )

            super(AccountAlertQueue, self).delete()
            return False
        except (FatalDispatcherException, InvalidAlertAddressError):
            self.delete()
            return False

        if sent:
            self.delete()

        return sent


# Make sure you update netmap-extras.js too if you change this! ;-)
LINK_TYPES = (2, 'Layer 2'), (3, 'Layer 3')


class NetmapView(models.Model):
    """Properties for a specific view in Netmap"""

    viewid = models.AutoField(primary_key=True)
    owner = models.ForeignKey(
        Account,
        on_delete=models.CASCADE,
        db_column='owner',
        related_name="netmap_views",
    )
    title = models.TextField()
    description = models.TextField(null=True, blank=True)
    topology = models.IntegerField(choices=LINK_TYPES)
    # picke x,y,scale (translate(x,y) , scale(scale)
    zoom = models.CharField(max_length=255)
    last_modified = models.DateTimeField(auto_now_add=True)
    is_public = models.BooleanField(default=False)
    display_elinks = models.BooleanField(default=False)
    display_orphans = models.BooleanField(default=False)
    location_room_filter = models.CharField(max_length=255, blank=True)
    categories = models.ManyToManyField(
        Category, through='NetmapViewCategories', related_name='netmap_views'
    )

    def __str__(self):
        return u'%s (%s)' % (self.viewid, self.title)

    def topology_unicode(self):
        return dict(LINK_TYPES).get(self.topology)

    def get_absolute_url(self):
        return "%s#/netmap/%s" % (reverse('netmap-index'), self.viewid)

    def get_set_defaultview_url(self):
        """URL for admin django view to set a default view"""
        return reverse('netmap-api-netmap-defaultview-global')

    class Meta(object):
        db_table = u'netmap_view'


class NetmapViewDefaultView(models.Model):
    """Default view for each user"""

    id = models.AutoField(primary_key=True)
    view = models.ForeignKey(
        NetmapView,
        on_delete=models.CASCADE,
        db_column='viewid',
        related_name="default_views",
    )
    owner = models.ForeignKey(
        Account,
        on_delete=models.CASCADE,
        db_column='ownerid',
        related_name="default_views",
    )

    class Meta(object):
        db_table = u'netmap_view_defaultview'

    def __repr__(self):
        return "{name}{args!r}".format(
            name=self.__class__.__name__, args=(self.id, self.view, self.owner)
        )


class NetmapViewCategories(models.Model):
    """Saved categories for a selected view in Netmap"""

    id = models.AutoField(primary_key=True)  # Serial for faking a primary key
    view = models.ForeignKey(
        NetmapView,
        on_delete=models.CASCADE,
        db_column='viewid',
        related_name='netmap_view_categories',
    )
    category = models.ForeignKey(
        Category,
        on_delete=models.CASCADE,
        db_column='catid',
        related_name='netmap_view_categories',
    )

    def __str__(self):
        return u'%s in category %s' % (self.view, self.category)

    class Meta(object):
        db_table = u'netmap_view_categories'
        unique_together = (('view', 'category'),)  # Primary key


class NetmapViewNodePosition(models.Model):
    """Saved positions for nodes for a selected view in Netmap"""

    id = models.AutoField(primary_key=True)  # Serial for faking a primary key
    viewid = models.ForeignKey(
        NetmapView,
        on_delete=models.CASCADE,
        db_column='viewid',
        related_name='node_positions',
    )
    netbox = models.ForeignKey(
        Netbox,
        on_delete=models.CASCADE,
        db_column='netboxid',
        related_name='node_positions',
    )
    x = models.IntegerField()
    y = models.IntegerField()

    class Meta(object):
        db_table = u'netmap_view_nodeposition'


class AccountTool(models.Model):
    """Link between tool and account"""

    id = models.AutoField(primary_key=True, db_column='account_tool_id')
    toolname = VarcharField()
    account = models.ForeignKey(
        Account,
        on_delete=models.CASCADE,
        db_column='accountid',
        related_name="account_tools",
    )
    display = models.BooleanField(default=True)
    priority = models.IntegerField(default=0)

    def __str__(self):
        return "%s - %s" % (self.toolname, self.account)

    class Meta(object):
        db_table = u'accounttool'


class AccountDashboard(models.Model):
    """Stores dashboards for each user"""

    name = VarcharField()
    is_default = models.BooleanField(default=False)
    num_columns = models.IntegerField(default=3)
    account = models.ForeignKey(
        Account,
        on_delete=models.CASCADE,
        related_name="account_dashboards",
    )

    def __str__(self):
        return self.name

    def get_absolute_url(self):
        return reverse('dashboard-index-id', kwargs={'did': self.id})

    def to_json_dict(self):
        data = {
            'name': self.name,
            'num_columns': self.num_columns,
            'account': self.account_id,
            'widgets': [],
            'version': 1,
        }
        for widget in self.widgets.all():
            data['widgets'].append(widget.to_json_dict())
        return data

    class Meta(object):
        db_table = 'account_dashboard'
        ordering = ('name',)


class AccountNavlet(models.Model):
    """Store information about a users navlets"""

    navlet = VarcharField()
    order = models.IntegerField(default=0, db_column='displayorder')
    account = models.ForeignKey(
        Account,
        on_delete=models.CASCADE,
        db_column='account',
        related_name="widgets",
    )
    preferences = DictAsJsonField(null=True)
    column = models.IntegerField(db_column='col')
    dashboard = models.ForeignKey(
        AccountDashboard,
        on_delete=models.CASCADE,
        related_name='widgets',
    )

    def __str__(self):
        return "%s - %s" % (self.navlet, self.account)

    def to_json_dict(self):
        return {
            'navlet': self.navlet,
            'preferences': self.preferences,
            'column': self.column,
            'order': self.order,
        }

    class Meta(object):
        db_table = 'account_navlet'
        ordering = ['order']


class ReportSubscription(models.Model):
    """Subscriptions for availability reports"""

    MONTH = 'month'
    WEEK = 'week'
    DAY = 'day'
    PERIODS = ((MONTH, 'monthly'), (WEEK, 'weekly'), (DAY, 'daily'))

    DEVICE = 'device'
    LINK = 'link'
    TYPES = ((DEVICE, 'device availability'), (LINK, 'link availability'))

    account = models.ForeignKey(
        Account,
        on_delete=models.CASCADE,
        related_name="report_subscriptions",
    )
    address = models.ForeignKey(
        AlertAddress,
        on_delete=models.CASCADE,
    )
    period = VarcharField(choices=PERIODS)
    report_type = VarcharField(choices=TYPES)
    exclude_maintenance = models.BooleanField()

    class Meta(object):
        db_table = u'report_subscription'

    def __str__(self):
        if self.report_type == self.LINK:
            return u"{} report for {} sent to {}".format(
                self.get_period_description(self.period),
                self.get_type_description(self.report_type),
                self.address.address,
            )

        return u"{} report for {} ({} time in maintenance) sent to {}".format(
            self.get_period_description(self.period),
            self.get_type_description(self.report_type),
            'excluding' if self.exclude_maintenance else 'including',
            self.address.address,
        )

    def serialize(self):
        keys = ['report_type', 'period', 'address']
        filtered = {k: v for k, v in model_to_dict(self).items() if k in keys}
        return json.dumps(filtered)

    @staticmethod
    def get_period_description(period):
        return next(v for k, v in ReportSubscription.PERIODS if k == period)

    @staticmethod
    def get_type_description(report_type):
        return next(v for k, v in ReportSubscription.TYPES if k == report_type)<|MERGE_RESOLUTION|>--- conflicted
+++ resolved
@@ -433,29 +433,10 @@
         return self.type.scheme() + self.address
 
     def has_valid_address(self):
-<<<<<<< HEAD
-        from nav.alertengine.dispatchers.email_dispatcher import Email
-        from nav.alertengine.dispatchers.slack_dispatcher import Slack
-        from nav.alertengine.dispatchers.sms_dispatcher import Sms
-
-        if not self.type.supported:
-            return False
-        elif self.type.handler == 'sms':
-            if not Sms.is_valid_address(self.address):
-                return False
-        elif self.type.handler == 'email':
-            if not Email.is_valid_address(self.address):
-                return False
-        elif self.type.handler == 'slack':
-            if not Slack.is_valid_address(self.address):
-                return False
-        return True
-=======
         if not self.type.supported or not self.address:
             return False
         dispatcher = self.type.load_dispatcher_class()
         return dispatcher.is_valid_address(self.address)
->>>>>>> 7ef5529d
 
     @transaction.atomic
     def send(self, alert, subscription):
