# -*- coding: utf-8 -*-
#
# Copyright (C) 2007-2011 UNINETT AS
#
# This file is part of Network Administration Visualized (NAV).
#
# NAV is free software: you can redistribute it and/or modify it under the
# terms of the GNU General Public License version 2 as published by the Free
# Software Foundation.
#
# This program is distributed in the hope that it will be useful, but WITHOUT
# ANY WARRANTY; without even the implied warranty of MERCHANTABILITY or
# FITNESS FOR A PARTICULAR PURPOSE. See the GNU General Public License for
# more details.  You should have received a copy of the GNU General Public
# License along with NAV. If not, see <http://www.gnu.org/licenses/>.
#
"""Django ORM wrapper for profiles in NAV"""

# pylint: disable=R0903, C1001

from hashlib import md5
import itertools
import logging
<<<<<<< HEAD
import json
from django.core.urlresolvers import reverse
=======
>>>>>>> d4b35742
import os
from datetime import datetime
import re

from django.views.decorators.debug import sensitive_variables
from django.core.urlresolvers import reverse
from django.db import models, transaction
from django.utils.encoding import python_2_unicode_compatible
from django_hstore import hstore
from django.forms.models import model_to_dict

import nav.buildconf
import nav.pwhash
from nav.config import getconfig as get_alertengine_config
from nav.alertengine.dispatchers import DispatcherException
from nav.alertengine.dispatchers import FatalDispatcherException

from nav.models.event import AlertQueue, AlertType, EventType
from nav.models.manage import Arp, Cam, Category, Device, Location
from nav.models.manage import Memory, Netbox, NetboxInfo, NetboxType
from nav.models.manage import Organization, Prefix, Room, NetboxGroup
from nav.models.manage import Interface, Usage, Vlan, Vendor
from nav.models.fields import VarcharField, DictAsJsonField

configfile = os.path.join(nav.buildconf.sysconfdir, 'alertengine.conf')

# This should be the authorative source as to which models alertengine
# supports.  The acctuall mapping from alerts to data in these models is done
# the MatchField model.
SUPPORTED_MODELS = [
    # event models
    AlertQueue, AlertType, EventType,
    # manage models
    Arp, Cam, Category, Device, Location, Memory, Netbox, NetboxInfo,
    NetboxType, Organization, Prefix, Room, NetboxGroup, Interface,
    Vendor, Vlan,
    Usage,
]

_ = lambda a: a

#######################################################################
### Account models


@python_2_unicode_compatible
class Account(models.Model):
    """ NAV's basic account model"""

    DEFAULT_ACCOUNT = 0
    ADMIN_ACCOUNT = 1

    # An overview of current preferences.
    # They should start with PREFERENCE_KEY
    PREFERENCE_KEY_LANGUAGE = 'language'  # AlertProfiles
    PREFERENCE_KEY_STATUS = 'status-preferences'
    PREFERENCE_KEY_WIDGET_COLUMNS = 'widget_columns'
    PREFERENCE_KEY_REPORT_PAGE_SIZE = 'report_page_size'
    PREFERENCE_KEY_WIDGET_DISPLAY_DENSITY = 'widget_display_density'

    # FIXME get this from setting.
    MIN_PASSWD_LENGTH = 8

    login = VarcharField(unique=True)
    name = VarcharField()
    password = VarcharField()
    ext_sync = VarcharField()
    preferences = hstore.DictionaryField()

    objects = hstore.HStoreManager()

    organizations = models.ManyToManyField(Organization, db_table='accountorg')

    class Meta(object):
        db_table = u'account'
        ordering = ('login',)

    def __str__(self):
        return self.login

    def get_active_profile(self):
        """Returns the account's active alert profile"""
        try:
            return self.alertpreference.active_profile
        except (AlertPreference.DoesNotExist, AlertProfile.DoesNotExist):
            pass

    def get_groups(self):
        """Fetches and returns this users groups.
        Also stores groups in this object for later use.
        """
        try:
            return self._cached_groups
        except AttributeError:
            self._cached_groups = self.accountgroup_set.values_list(
                'id', flat=True)
            return self._cached_groups

    def get_privileges(self):
        """Fetches privileges for this users groups.
        Also stores privileges in this object for later use.
        """
        try:
            return self._cached_privileges
        except AttributeError:
            self._cached_privileges = Privilege.objects.filter(
                group__in=self.get_groups())
            return self._cached_privileges

    def get_tools(self):
        """Get the tool list for this account"""
        return [tool for tool in
                self.accounttool_set.all().order_by('priority')
                if self.has_perm('web_access', tool.tool.uri)]

    def has_perm(self, action, target):
        """Checks if user has permission to do action on target."""
        groups = self.get_groups()
        privileges = self.get_privileges()

        if AccountGroup.ADMIN_GROUP in groups:
            return True
        elif privileges.count() == 0:
            return False
        elif action == 'web_access':
            for privilege in privileges:
                regexp = re.compile(privilege.target)
                if regexp.search(target):
                    return True
            return False
        else:
            return privileges.filter(target=target).count() > 0

    def is_system_account(self):
        """Is this system (undeleteable) account?"""
        return self.id < 1000

    def is_default_account(self):
        """Is this the anonymous user account?"""
        return self.id == self.DEFAULT_ACCOUNT

    def is_admin_account(self):
        """Is this the admin account?"""
        return self.id == self.ADMIN_ACCOUNT

    def is_admin(self):
        """Has this user administrator rights?"""
        return self.has_perm(None, None)

    @sensitive_variables('password')
    def set_password(self, password):
        """Sets user password. Copied from nav.db.navprofiles"""
        if len(password.strip()):
            pw_hash = nav.pwhash.Hash(password=password)
            self.password = str(pw_hash)
        else:
            self.password = ''

    @sensitive_variables('password')
    def check_password(self, password):
        """
        Return True if the submitted authentication tokens are valid
        for this Account.  In simpler terms; when password
        authentication is used, this method compares the given
        password with the one stored for this account and returns true
        if they are equal.  If the stored password is blank, we
        interpret this as: 'The user is not allowed to log in'

        In the future, this could be extended to accept other types of
        authentication tokens, such as personal certificates or
        whatever.

        Copied from nav.db.navprofiles
        """
        # FIXME If password is old style NAV MD5, shouldn't we update the
        # password in the database to be new style password?
        if not self.locked:
            stored_hash = nav.pwhash.Hash()
            try:
                stored_hash.set_hash(self.password)
            except nav.pwhash.InvalidHashStringError:
                # Probably an old style NAV password hash, get out
                # of here and check it the old way
                pass
            else:
                return stored_hash.verify(password)

            # If the stored password looks like an old-style NAV MD5
            # hash we compute the MD5 hash of the supplied password
            # for comparison.
            if self.password[:3] == 'md5':
                pw_hash = md5(password)
                return pw_hash.hexdigest() == self.password[3:]
            else:
                return password == self.password
        else:
            return False

    @property
    def locked(self):
        return not self.password or self.password.startswith('!')

    @locked.setter
    def locked(self, value):
        if not value and self.password.startswith('!'):
            self.password = self.password[1:]
        elif value and not self.password.startswith('!'):
            self.password = '!' + self.password

    def get_email_addresses(self):
        return self.alertaddress_set.filter(type__name=AlertSender.EMAIL)


@python_2_unicode_compatible
class AccountGroup(models.Model):
    """NAV account groups"""

    # FIXME other places in code that use similiar definitions should switch to
    # using this one.
    ADMIN_GROUP = 1
    EVERYONE_GROUP = 2
    AUTHENTICATED_GROUP = 3

    name = VarcharField()
    description = VarcharField(db_column='descr')
    # FIXME this uses a view hack, was AccountInGroup
    accounts = models.ManyToManyField('Account')

    class Meta(object):
        db_table = u'accountgroup'
        ordering = ('name',)

    def __str__(self):
        return self.name

    def is_system_group(self):
        """Is this a system (undeleteable) group?"""
        return self.id < 1000

    def is_protected_group(self):
        """Is this a protected group?

        Users cannot be removed from protected groups.

        """
        return self.id in [self.EVERYONE_GROUP, self.AUTHENTICATED_GROUP]

    def is_admin_group(self):
        """Is this the administrators group?"""
        return self.id == self.ADMIN_GROUP


@python_2_unicode_compatible
class NavbarLink(models.Model):
    """A hyperlink on a user's navigation bar."""
    account = models.ForeignKey('Account', db_column='accountid')
    name = models.CharField('Link text', blank=False, max_length=100)
    uri = models.CharField('URL', blank=False, max_length=100)

    class Meta(object):
        db_table = u'navbarlink'
        ordering = ('id', )

    def __str__(self):
        return '%s=%s' % (self.name, self.uri)


@python_2_unicode_compatible
class Privilege(models.Model):
    """A privilege granted to an AccountGroup."""
    group = models.ForeignKey('AccountGroup', db_column='accountgroupid')
    type = models.ForeignKey('PrivilegeType', db_column='privilegeid')
    target = VarcharField()

    class Meta(object):
        db_table = u'accountgroupprivilege'

    def __str__(self):
        return '%s for %s' % (self.type, self.target)


@python_2_unicode_compatible
class PrivilegeType(models.Model):
    """A registered privilege type."""
    id = models.AutoField(db_column='privilegeid', primary_key=True)
    name = models.CharField(max_length=30, db_column='privilegename')

    class Meta(object):
        db_table = u'privilege'

    def __str__(self):
        return self.name


@python_2_unicode_compatible
class AlertAddress(models.Model):
    """Accounts alert addresses, valid types are retrived from
    alertengine.conf

    """
    DEBUG_MODE = False

    account = models.ForeignKey('Account', db_column='accountid')
    type = models.ForeignKey('AlertSender', db_column='type')
    address = VarcharField()

    class Meta(object):
        db_table = u'alertaddress'

    def __str__(self):
        return self.type.scheme() + self.address

    @transaction.atomic
    def send(self, alert, subscription):
        """Handles sending of alerts to with defined alert notification types

           Return value should indicate if message was sent"""

        logger = logging.getLogger('nav.alertengine.alertaddress.send')

        # Determine the right language for the user.
        lang = self.account.preferences.get(
            Account.PREFERENCE_KEY_LANGUAGE, 'en')

        if not (self.address or '').strip():
            logger.error(
                'Ignoring alert %d (%s: %s)! Account %s does not have an '
                'address set for the alertaddress with id %d, this needs '
                'to be fixed before the user will recieve any alerts.',
                alert.id, alert, alert.netbox, self.account, self.id)

            return True

        if self.type.is_blacklisted():
            logger.warning(
                'Not sending alert %s to %s as handler %s is blacklisted: %s',
                alert.id, self.address, self.type,
                self.type.blacklist_reason())
            return False

        try:
            self.type.send(self, alert, language=lang)
            logger.info(
                'alert %d sent by %s to %s due to %s subscription %d',
                alert.id, self.type, self.address,
                subscription.get_type_display(), subscription.id)

        except FatalDispatcherException as error:
            logger.error(
                '%s raised a FatalDispatcherException indicating that the '
                'alert never will be sent: %s',
                self.type, error)
            raise

        except DispatcherException as error:
            logger.error(
                '%s raised a DispatcherException indicating that an alert '
                'could not be sent at this time: %s',
                self.type, error)
            return False

        except Exception as error:
            logger.exception(
                'Unhandled error from %s (the handler has been blacklisted)',
                self.type)
            self.type.blacklist(error)
            return False

        return True


@python_2_unicode_compatible
class AlertSender(models.Model):
    """A registered alert sender/medium."""
    name = models.CharField(max_length=100)
    handler = models.CharField(max_length=100)

    _blacklist = {}
    _handlers = {}

    JABBER = u'Jabber'
    EMAIL = u'Email'
    SMS = u'SMS'
    SLACK = u'Slack'

    SCHEMES = {
        JABBER: u'jabber:',
        EMAIL: u'mailto:',
        SMS: u'sms:',
        SLACK: u'slack:'
    }

    def __str__(self):
        return self.name

    @transaction.atomic
    def send(self, *args, **kwargs):
        """Sends an alert via this medium."""
        if self.handler not in self._handlers:
            dispatcher_class = self._load_dispatcher_class()
            dispatcher = dispatcher_class(
                config=AlertSender.config.get(self.handler, {}))
            self._handlers[self.handler] = dispatcher
        else:
            dispatcher = self._handlers[self.handler]

        # Delegate sending of message
        return dispatcher.send(*args, **kwargs)

    def _load_dispatcher_class(self):
        # Get config
        if not hasattr(AlertSender, 'config'):
            AlertSender.config = get_alertengine_config(
                os.path.join(nav.buildconf.sysconfdir, 'alertengine.conf'))

        # Load module
        module = __import__(
            'nav.alertengine.dispatchers.%s_dispatcher' % self.handler,
            globals(), locals(), [self.handler])

        # Return matching object from module based on case-insensitive match
        namemap = {name.lower(): obj for name, obj in vars(module).items()}
        return namemap[self.handler.lower()]

    def blacklist(self, reason=None):
        """Blacklists this sender/medium from further alert dispatch."""
        self.__class__._blacklist[self.handler] = reason

    def is_blacklisted(self):
        """Gets the blacklist status of this sender/medium."""
        return self.handler in self.__class__._blacklist

    def blacklist_reason(self):
        """Gets the reason for a blacklist for this sender/medium"""
        return self.__class__._blacklist.get(self.handler, 'Unknown reason')

    def scheme(self):
        return self.SCHEMES.get(self.name, u'')

    class Meta(object):
        db_table = 'alertsender'


@python_2_unicode_compatible
class AlertPreference(models.Model):
    """AlertProfile account preferences"""

    account = models.OneToOneField('Account', primary_key=True,
                                   db_column='accountid')
    active_profile = models.OneToOneField('AlertProfile',
                                          db_column='activeprofile', null=True)
    last_sent_day = models.DateTimeField(db_column='lastsentday')
    last_sent_week = models.DateTimeField(db_column='lastsentweek')

    class Meta(object):
        db_table = u'alertpreference'

    def __str__(self):
        return 'preferences for %s' % self.account


#######################################################################
### Profile models

@python_2_unicode_compatible
class AlertProfile(models.Model):
    """Account AlertProfiles"""

    # Weekday numbers follows date.weekday(), not day.isoweekday().
    MONDAY = 0
    TUESDAY = 1
    WEDNESDAY = 2
    THURSDAY = 3
    FRIDAY = 4
    SATURDAY = 5
    SUNDAY = 6

    VALID_WEEKDAYS = (
        (MONDAY, _('monday')),
        (TUESDAY, _('tuesday')),
        (WEDNESDAY, _('wednesday')),
        (THURSDAY, _('thursday')),
        (FRIDAY, _('friday')),
        (SATURDAY, _('saturday')),
        (SUNDAY, _('sunday')),
    )

    account = models.ForeignKey('Account', db_column='accountid')
    name = VarcharField()
    daily_dispatch_time = models.TimeField(default='08:00')
    weekly_dispatch_day = models.IntegerField(choices=VALID_WEEKDAYS,
                                              default=MONDAY)
    weekly_dispatch_time = models.TimeField(default='08:00')

    class Meta(object):
        db_table = u'alertprofile'

    def __str__(self):
        return self.name

    def get_active_timeperiod(self):
        """Gets the currently active timeperiod for this profile"""
        # Could have been done with a ModelManager, but the logic
        # is somewhat tricky to do with the django ORM.

        logger = logging.getLogger(
            'nav.alertengine.alertprofile.get_active_timeperiod')

        now = datetime.now()

        # Limit our query to the correct type of time periods
        if now.isoweekday() in [6, 7]:
            valid_during = [TimePeriod.ALL_WEEK, TimePeriod.WEEKENDS]
        else:
            valid_during = [TimePeriod.ALL_WEEK, TimePeriod.WEEKDAYS]

        # The following code should get the currently active timeperiod.
        active_timeperiod = None
        timeperiods = list(self.timeperiod_set.filter(
            valid_during__in=valid_during).order_by('start'))
        # If the current time is before the start of the first time
        # period, the active time period is the last one (i.e. from
        # the day before)
        if len(timeperiods) > 0 and timeperiods[0].start > now.time():
            active_timeperiod = timeperiods[-1]
        else:
            for period in timeperiods:
                if period.start <= now.time():
                    active_timeperiod = period

        if active_timeperiod:
            logger.debug("Active timeperiod for alertprofile %d is %s (%d)",
                         self.id, active_timeperiod, active_timeperiod.id)
        else:
            logger.debug("No active timeperiod for alertprofile %d", self.id)

        return active_timeperiod


@python_2_unicode_compatible
class TimePeriod(models.Model):
    """Defines TimerPeriods and which part of the week they are valid"""

    ALL_WEEK = 1
    WEEKDAYS = 2
    WEEKENDS = 3

    VALID_DURING_CHOICES = (
        (ALL_WEEK, _('all days')),
        (WEEKDAYS, _('weekdays')),
        (WEEKENDS, _('weekends')),
    )

    profile = models.ForeignKey('AlertProfile', db_column='alert_profile_id')
    start = models.TimeField(db_column='start_time', default='08:00')
    valid_during = models.IntegerField(choices=VALID_DURING_CHOICES,
                                       default=ALL_WEEK)

    class Meta(object):
        db_table = u'timeperiod'

    def __str__(self):
        return u'from %s for %s profile on %s' % (
            self.start, self.profile, self.get_valid_during_display())


@python_2_unicode_compatible
class AlertSubscription(models.Model):
    """Links an address and timeperiod to a filtergroup with a given
    subscription type.

    """
    NOW = 0
    DAILY = 1
    WEEKLY = 2
    NEXT = 3

    SUBSCRIPTION_TYPES = (
        (NOW, _('immediately')),
        (DAILY, _('daily at predefined time')),
        (WEEKLY, _('weekly at predefined time')),
        (NEXT, _('at end of timeperiod')),
    )

    alert_address = models.ForeignKey('AlertAddress')
    time_period = models.ForeignKey('TimePeriod')
    filter_group = models.ForeignKey('FilterGroup')
    type = models.IntegerField(db_column='subscription_type',
                               choices=SUBSCRIPTION_TYPES, default=NOW)
    ignore_resolved_alerts = models.BooleanField()

    class Meta(object):
        db_table = u'alertsubscription'

    def __str__(self):
        return 'alerts received %s should be sent %s to %s' % (
            self.time_period, self.get_type_display(), self.alert_address)

#######################################################################
### Equipment models


@python_2_unicode_compatible
class FilterGroupContent(models.Model):
    """Defines how a given filter should be used in a filtergroup"""

    #            inc   pos
    # Add      |  1  |  1  | union in set theory
    # Sub      |  0  |  1  | exclusion
    # And      |  0  |  0  | intersection in set theory
    # Add inv. |  1  |  0  | complement of set

    # include and positive are used to decide how the match result of the
    # filter should be applied. the table above is an attempt at showing how
    # this should work. Add inv is really the only tricky one, basicly it is
    # nothing more that a negated add, ie if we have a filter  that checks
    # severity > 70 using a add inv on it is equivilent til severity < 70.

    # The actual checking of the FilterGroup is done in the alertengine
    # subsystem in an attempt to keep most of the alerteninge code simple and
    # in one place.

    include = models.BooleanField()
    positive = models.BooleanField()
    priority = models.IntegerField()

    filter = models.ForeignKey('Filter')
    filter_group = models.ForeignKey('FilterGroup')

    class Meta(object):
        db_table = u'filtergroupcontent'
        ordering = ['priority']

    def __str__(self):
        if self.include:
            type_ = 'inclusive'
        else:
            type_ = 'exclusive'

        if not self.positive:
            type_ = 'inverted %s' % type_

        return '%s filter on %s' % (type_, self.filter)


@python_2_unicode_compatible
class Operator(models.Model):
    """Defines valid operators for a given matchfield."""

    EQUALS = 0
    GREATER = 1
    GREATER_EQ = 2
    LESS = 3
    LESS_EQ = 4
    NOT_EQUAL = 5
    STARTSWITH = 6
    ENDSWITH = 7
    CONTAINS = 8
    REGEXP = 9
    WILDCARD = 10
    IN = 11

    # This list designates which operators are supported for any field. The
    # only major special case is IP's which are matched with special pg ip
    # operators where it makes sense, the rest of the operators are handeled
    # with plain text comaparisons against the result of text(ip)
    OPERATOR_TYPES = (
        (EQUALS, _('equals')),
        (GREATER, _('is greater')),
        (GREATER_EQ, _('is greater or equal')),
        (LESS, _('is less')),
        (LESS_EQ, _('is less or equal')),
        (NOT_EQUAL, _('not equals')),
        (STARTSWITH, _('starts with')),
        (ENDSWITH, _('ends with')),
        (CONTAINS, _('contains')),
        (REGEXP, _('regexp')),
        (WILDCARD, _('wildcard (? og *)')),
        (IN, _('in')),
    )

    # This is the mapping that is jused when we try querying the ORM to se if
    # filtes match. Note that wildcard is not here as it neeeds to be special
    # cased.
    OPERATOR_MAPPING = {
        EQUALS: '__exact',
        GREATER: '__gt',
        GREATER_EQ: '__gte',
        LESS: '__lt',
        LESS_EQ: '__lte',
        STARTSWITH: '__istartswith',
        ENDSWITH: '__iendswith',
        CONTAINS: '__icontains',
        REGEXP: '__iregex',
        IN: '__in',
    }

    # The IpAddressField in django does not support ipv6 yet so the IP
    # datatype needs to be completly special cased. The following operator
    # mapping is used to achive this and expects that it will get '% field'
    IP_OPERATOR_MAPPING = {
        EQUALS: '%s = %%s',
        GREATER: '%s > %%s',
        GREATER_EQ: '%s >= %%s',
        LESS: '%s < %%s',
        LESS_EQ: '%s <= %%s',
        NOT_EQUAL: '%s <> %%s',
        CONTAINS: '%s >>= %%s',
        IN: '%s <<= %%s',

        WILDCARD: "host(%s) LIKE %%s",
        REGEXP: "host(%s) ~* %%s",
        STARTSWITH: "host(%s) ILIKE '%%%%' + %%s",
        ENDSWITH: "host(%s) ILIKE %%s + '%%%%'",
    }
    type = models.IntegerField(choices=OPERATOR_TYPES, db_column='operator_id')
    match_field = models.ForeignKey('MatchField')

    class Meta(object):
        db_table = u'operator'
        unique_together = (('type', 'match_field'),)

    def __str__(self):
        return u'%s match on %s' % (self.get_type_display(), self.match_field)

    def get_operator_mapping(self):
        """Returns the Django query operator represented by this instance."""
        return self.OPERATOR_MAPPING[self.type]

    def get_ip_operator_mapping(self):
        """Returns the SQL query IP operator represented by this instance."""
        return self.IP_OPERATOR_MAPPING[self.type]


@python_2_unicode_compatible
class Expression(models.Model):
    """Combines filer, operator, matchfield and value into an expression that
    can be evaluated.

    """
    filter = models.ForeignKey('Filter')
    match_field = models.ForeignKey('MatchField')
    operator = models.IntegerField(choices=Operator.OPERATOR_TYPES)
    value = VarcharField()

    class Meta(object):
        db_table = u'expression'

    def __str__(self):
        return '%s match on %s against %s' % (self.get_operator_display(),
                                              self.match_field, self.value)

    def get_operator_mapping(self):
        """Returns the Django query operator represented by this expression."""
        return Operator(type=self.operator).get_operator_mapping()


@python_2_unicode_compatible
class Filter(models.Model):
    """One or more expressions that are combined with an and operation.

    Handles the actual construction of queries to be run taking into account
    special cases like the IP datatype and WILDCARD lookups."""

    owner = models.ForeignKey('Account', null=True)
    name = VarcharField()

    class Meta(object):
        db_table = u'filter'

    def __str__(self):
        return self.name

    def verify(self, alert):
        """Combines expressions to an ORM query that will tell us if an alert
        matched.

        This function builds three dicts that are used in the ORM .filter()
        .exclude() and .extra() methods which finally gets a .count() as we
        only need to know if something matched.

        Running alertengine in debug mode will print the dicts to the logs.

        :type alert: nav.models.event.AlertQueue
        """
        logger = logging.getLogger('nav.alertengine.filter.check')

        filtr = {}
        exclude = {}
        extra = {'where': [], 'params': []}

        for expression in self.expression_set.all():
            # Handle IP datatypes:
            if expression.match_field.data_type == MatchField.IP:
                # Trick the ORM into joining the tables we want
                lookup = ('%s__isnull' %
                          expression.match_field.get_lookup_mapping())
                filtr[lookup] = False

                where = Operator(
                    type=expression.operator).get_ip_operator_mapping()

                if expression.operator in [Operator.IN, Operator.CONTAINS]:
                    values = expression.value.split('|')
                    where = ' OR '.join(
                        [where % expression.match_field.value_id] *
                        len(values))

                    extra['where'].append('(%s)' % where)
                    extra['params'].extend(values)

                else:
                    # Get the IP mapping and put in the field before adding it
                    # to our where clause.
                    extra['where'].append(
                        where % expression.match_field.value_id)
                    extra['params'].append(expression.value)

            # Include all sublocations when matching on location
            elif expression.match_field.name == 'Location':
                lookup = "{}__in".format(MatchField.FOREIGN_MAP[MatchField.LOCATION])
                # Location only have two Operators (in and exact) so we handle
                # both with a split
                locations = Location.objects.filter(
                    pk__in=expression.value.split('|'))

                # Find all descendants for locations in a totally readable way
                filtr[lookup] = list(set(itertools.chain(
                    *[l.get_descendants(include_self=True)
                      for l in locations])))

            # Handle wildcard lookups which are not directly supported by
            # django (as far as i know)
            elif expression.operator == Operator.WILDCARD:
                # Trick the ORM into joining the tables we want
                lookup = ('%s__isnull' %
                          expression.match_field.get_lookup_mapping())
                filtr[lookup] = False

                extra['where'].append(
                    '%s ILIKE %%s' % expression.match_field.value_id)
                extra['params'].append(expression.value)

            # Handle the plain lookups that we can do directly in ORM
            else:
                lookup = (expression.match_field.get_lookup_mapping() +
                          expression.get_operator_mapping())

                # Ensure that in and not equal are handeled correctly
                if expression.operator == Operator.IN:
                    filtr[lookup] = expression.value.split('|')
                elif expression.operator == Operator.NOT_EQUAL:
                    exclude[lookup] = expression.value
                else:
                    filtr[lookup] = expression.value

        # Limit ourselves to our alert
        filtr['id'] = alert.id

        if not extra['where']:
            extra = {}

        logger.debug(
            'alert %d: checking against filter %d with filter: %s, exclude: '
            '%s and extra: %s',
            alert.id, self.id, filtr, exclude, extra)

        # Check the alert maches whith a SELECT COUNT(*) FROM .... so that the
        # db doesn't have to work as much.
        if AlertQueue.objects.filter(**filtr).exclude(**exclude).extra(
                **extra).count():
            logger.debug('alert %d: matches filter %d', alert.id, self.id)
            return True

        logger.debug('alert %d: did not match filter %d', alert.id, self.id)
        return False


@python_2_unicode_compatible
class FilterGroup(models.Model):
    """A set of filters group contents that an account can subscribe to or be
    given permission to.

    """
    owner = models.ForeignKey('Account', null=True)
    name = VarcharField()
    description = VarcharField()

    group_permissions = models.ManyToManyField(
        'AccountGroup', db_table='filtergroup_group_permission')

    class Meta(object):
        db_table = u'filtergroup'

    def __str__(self):
        return self.name


@python_2_unicode_compatible
class MatchField(models.Model):
    """Defines which fields can be matched upon and how"""

    STRING = 0
    INTEGER = 1
    IP = 2

    # Due to the way alertengine has been reimpleneted the code only really
    # does stuff diffrently if datatype is set to IP, however setting datatype
    # still makes alot of sense in alertprofiles so that we can verify
    # userinput
    DATA_TYPES = (
        (STRING, _('string')),
        (INTEGER, _('integer')),
        (IP, _('ip')),
    )

    # This is a manualy mainted mapping between our model concepts and the
    # actual db tables that are in use. This is needed as our value_id is base
    # on this value.
    ALERT = 'alertq'
    ALERTTYPE = 'alerttype'
    ARP = 'arp'
    CAM = 'cam'
    CATEGORY = 'cat'
    NETBOXGROUP = 'netboxgroup'
    DEVICE = 'device'
    EVENT_TYPE = 'eventtype'
    LOCATION = 'location'
    MEMORY = 'mem'
    MODULE = 'module'
    NETBOX = 'netbox'
    NETBOXINFO = 'netboxinfo'
    ORGANIZATION = 'org'
    PREFIX = 'prefix'
    ROOM = 'room'
    SERVICE = 'service'
    INTERFACE = 'interface'
    TYPE = 'type'
    VENDOR = 'vendor'
    VLAN = 'vlan'
    USAGE = 'usage'

    LOOKUP_FIELDS = (
        (ALERT, _('alert')),
        (ALERTTYPE, _('alert type')),
        (ARP, _('arp')),
        (CAM, _('cam')),
        (CATEGORY, _('category')),
        (NETBOXGROUP, _('netboxgroup')),
        (DEVICE, _('device')),
        (EVENT_TYPE, _('event type')),
        (LOCATION, _('location')),
        (MEMORY, _('memeroy')),
        (MODULE, _('module')),
        (NETBOX, _('netbox')),
        (NETBOXINFO, _('netbox info')),
        (ORGANIZATION, _('organization')),
        (PREFIX, _('prefix')),
        (ROOM, _('room')),
        (SERVICE, _('service')),
        (INTERFACE, _('Interface')),
        (TYPE, _('type')),
        (VENDOR, _('vendor')),
        (VLAN, _('vlan')),
        (USAGE, _('usage')),
    )

    # This mapping designates how a MatchField relates to an alert. (yes the
    # formating is not PEP8, but it wouldn't be very readable otherwise)
    # Since we need to know how things are connected this has been done manualy
    FOREIGN_MAP = {
        ARP:          'netbox__arp',
        CAM:          'netbox__cam',
        CATEGORY:     'netbox__category',
        NETBOXGROUP:  'netbox__netboxcategory__category',
        DEVICE:       'netbox__device',
        EVENT_TYPE:   'event_type',
        LOCATION:     'netbox__room__location',
        MEMORY:       'netbox__memory',
        MODULE:       'netbox__module',
        NETBOX:       'netbox',
        NETBOXINFO:   'netbox__info',
        ORGANIZATION: 'netbox__organization',
        PREFIX:       'netbox__prefix',
        ROOM:         'netbox__room',
        SERVICE:      'netbox__service',
        INTERFACE:    'netbox__connected_to_interface',
        TYPE:         'netbox__type',
        USAGE:        'netbox__organization__vlan__usage',
        VENDOR:       'netbox__type__vendor',
        VLAN:         'netbox__organization__vlan',
        ALERT:        '',  # Checks alert object itself
        ALERTTYPE:    'alert_type',
    }

    # Build the mapping we need to be able to do checks.
    VALUE_MAP = {}
    CHOICES = []
    MODEL_MAP = {}

    # This code loops over all the SUPPORTED_MODELS and gets the db_table and
    # db_column so that we can translate them into the correspinding attributes
    # on our django models. (field and model need to be set to None to avoid an
    # ugly side effect of field becoming an acctuall field on MatchField)
    for model in SUPPORTED_MODELS:
        for field in model._meta.fields:
            key = '%s.%s' % (model._meta.db_table,
                             field.db_column or field.attname)
            value = '%s__%s' % (FOREIGN_MAP[model._meta.db_table],
                                field.attname)

            VALUE_MAP[key] = field.attname
            CHOICES.append((key, value.lstrip('_')))
            MODEL_MAP[key] = (model, field.attname)
        field = None
    model = None

    name = VarcharField()
    description = VarcharField(blank=True)
    value_help = VarcharField(
        blank=True,
        help_text=_(u'Help text for the match field. Displayed by the value '
                    u'input box in the GUI to help users enter sane values.')
    )
    value_id = VarcharField(
        choices=CHOICES,
        help_text=_(u'The "match field". This is the actual database field '
                    u'alert engine will watch.')
    )
    value_name = VarcharField(
        choices=CHOICES,
        blank=True,
        help_text=_(u'When "show list" is checked, the list will be populated '
                    u'with data from this column as well as the "value id" '
                    u'field. Does nothing else than provide a little more '
                    u'info for the users in the GUI.')
    )
    value_sort = VarcharField(
        choices=CHOICES,
        blank=True,
        help_text=_(u'Options in the list will be ordered by this field (if '
                    u'not set, options will be ordered by primary key). Only '
                    u'does something when "Show list" is checked.')
    )
    list_limit = models.IntegerField(
        blank=True,
        help_text=_(u'Only this many options will be available in the list. '
                    u'Only does something when "Show list" is checked.')
    )
    data_type = models.IntegerField(
        choices=DATA_TYPES,
        help_text=_(u'The data type of the match field.')
    )
    show_list = models.BooleanField(
        blank=True,
        help_text=_(u'If unchecked values can be entered into a text input. '
                    u'If checked values must be selected from a list '
                    u'populated by data from the match field selected above.')
    )

    class Meta(object):
        db_table = u'matchfield'

    def __str__(self):
        return self.name

    def get_lookup_mapping(self):
        """Returns the field lookup represented by this MatchField."""
        logger = logging.getLogger(
            'nav.alertengine.matchfield.get_lookup_mapping')

        try:
            foreign_lookup = self.FOREIGN_MAP[self.value_id.split('.')[0]]
            value = self.VALUE_MAP[self.value_id]

            if foreign_lookup:
                return '%s__%s' % (foreign_lookup, value)
            return value

        except KeyError:
            logger.error(
                "Tried to lookup mapping for %s which is not supported",
                self.value_id)
        return None


#######################################################################
### AlertEngine models

@python_2_unicode_compatible
class SMSQueue(models.Model):
    """Queue of messages that should be sent or have been sent by SMSd"""

    SENT = 'Y'
    NOT_SENT = 'N'
    IGNORED = 'I'

    SENT_CHOICES = (
        (SENT, _('sent')),
        (NOT_SENT, _('not sent yet')),
        (IGNORED, _('ignored')),
    )

    account = models.ForeignKey('Account', db_column='accountid', null=True)
    time = models.DateTimeField(auto_now_add=True)
    phone = models.CharField(max_length=15)
    message = models.CharField(max_length=145, db_column='msg')
    sent = models.CharField(max_length=1, default=NOT_SENT,
                            choices=SENT_CHOICES)
    sms_id = models.IntegerField(db_column='smsid')
    time_sent = models.DateTimeField(db_column='timesent')
    severity = models.IntegerField()

    class Meta(object):
        db_table = u'smsq'

    def __str__(self):
        return '"%s" to %s, sent: %s' % (self.message, self.phone, self.sent)

    def save(self, *args, **kwargs):
        """Overrides save to truncate long messages (max is 145)"""
        if len(self.message) > 142:
            self.message = self.message[:142] + '...'

        return super(SMSQueue, self).save(*args, **kwargs)


class AccountAlertQueue(models.Model):
    """Defines which alerts should be keept around and sent at a later time"""

    account = models.ForeignKey('Account', null=True)
    subscription = models.ForeignKey('AlertSubscription', null=True)
    alert = models.ForeignKey('AlertQueue', null=True)
    insertion_time = models.DateTimeField(auto_now_add=True)

    class Meta(object):
        db_table = u'accountalertqueue'

    def delete(self, *args, **kwargs):
        """Deletes the alert from the user's alert queue.

        Also deletes the alert globally if not queued for anyone else.

        """
        # TODO deleting items with the manager will not trigger this behaviour
        # cleaning up related messages.

        super(AccountAlertQueue, self).delete(*args, **kwargs)

        # Remove the alert from the AlertQueue if we are the last item
        # depending upon it.
        if self.alert.accountalertqueue_set.count() == 0:
            self.alert.delete()

    def send(self):
        """Sends the alert in question to the address in the subscription"""
        try:
            sent = self.subscription.alert_address.send(self.alert,
                                                        self.subscription)
        except AlertSender.DoesNotExist:
            address = self.subscription.alert_address
            sender = address.type_id

            if sender is not None:
                raise Exception(
                    "Invalid sender set for address %s, "
                    "please check that %s is in profiles.alertsender" %
                    (address, sender))
            else:
                raise Exception(
                    "No sender set for address %s, this might be due to a "
                    "failed db upgrade from 3.4 to 3.5" % address)

        except AlertQueue.DoesNotExist:
            logger = logging.getLogger(
                'nav.alertengine.accountalertqueue.send')
            logger.error(('Inconsistent database state, alertqueue entry %d ' +
                          'missing for account-alert. If you know how the ' +
                          'database got into this state please update ' +
                          'LP#494036'), self.alert_id)

            super(AccountAlertQueue, self).delete()
            return False
        except FatalDispatcherException:
            self.delete()
            return False

        if sent:
            self.delete()

        return sent


# Make sure you update netmap-extras.js too if you change this! ;-)
LINK_TYPES = (2, 'Layer 2'), (3, 'Layer 3')


@python_2_unicode_compatible
class NetmapView(models.Model):
    """Properties for a specific view in Netmap"""
    viewid = models.AutoField(primary_key=True)
    owner = models.ForeignKey(Account, db_column='owner')
    title = models.TextField()
    description = models.TextField()
    topology = models.IntegerField(choices=LINK_TYPES)
    # picke x,y,scale (translate(x,y) , scale(scale)
    zoom = models.CharField(max_length=255)
    last_modified = models.DateTimeField(auto_now_add=True)
    is_public = models.BooleanField(default=False)
    display_elinks = models.BooleanField(default=False)
    display_orphans = models.BooleanField(default=False)
    location_room_filter = models.CharField(max_length=255, blank=True)

    def __str__(self):
        return u'%s (%s)' % (self.viewid, self.title)

    def topology_unicode(self):
        return dict(LINK_TYPES).get(self.topology)

    def get_absolute_url(self):
        return "%s#/netmap/%s" % (reverse('netmap-index'), self.viewid)

    def get_set_defaultview_url(self):
        """URL for admin django view to set a default view"""
        return reverse('netmap-api-netmap-defaultview-global')

    def to_json_dict(self):
        """Presents a NetmapView as JSON"""
        categories = [{'name': unicode(x.category.id), 'is_selected': True}
                      for x in self.categories_set.all()]
        if self.display_elinks:
            categories.append({'name': 'ELINK', 'is_selected': True})

        return {
            'viewid': self.viewid,
            'owner': self.owner.id,
            'title': self.title,
            'description': self.description,
            'topology': self.topology,
            'zoom': self.zoom,
            'last_modified': unicode(self.last_modified),
            'is_public': self.is_public,
            'categories': categories,
            'display_orphans': self.display_orphans,
            'location_room_filter': self.location_room_filter,
        }

    class Meta(object):
        db_table = u'netmap_view'


class NetmapViewDefaultView(models.Model):
    """Default view for each user"""
    id = models.AutoField(primary_key=True)
    view = models.ForeignKey(NetmapView, db_column='viewid')
    owner = models.ForeignKey(Account, db_column='ownerid')

    def to_json_dict(self):
        """
        Convert a default view entry for a netmap to json
        :return: JSON of a default netmap view entry
        """
        return {
            'viewid': self.view.viewid,
            'ownerid': self.owner.id
        }

    class Meta(object):
        db_table = u'netmap_view_defaultview'


@python_2_unicode_compatible
class NetmapViewCategories(models.Model):
    """Saved categories for a selected view in Netmap"""
    id = models.AutoField(primary_key=True)  # Serial for faking a primary key
    view = models.ForeignKey(
        NetmapView, db_column='viewid', related_name='categories_set')
    category = models.ForeignKey(
        Category, db_column='catid', related_name='netmapview_set')

    def __str__(self):
        return u'%s in category %s' % (self.view, self.category)

    class Meta(object):
        db_table = u'netmap_view_categories'
        unique_together = (('view', 'category'),)  # Primary key


class NetmapViewNodePosition(models.Model):
    """Saved positions for nodes for a selected view in Netmap"""
    id = models.AutoField(primary_key=True)  # Serial for faking a primary key
    viewid = models.ForeignKey(
        NetmapView, db_column='viewid', related_name='node_position_set')
    netbox = models.ForeignKey(
        Netbox, db_column='netboxid', related_name='node_position_set')
    x = models.IntegerField()
    y = models.IntegerField()

    class Meta(object):
        db_table = u'netmap_view_nodeposition'


@python_2_unicode_compatible
class AccountTool(models.Model):
    """Link between tool and account"""
    id = models.AutoField(primary_key=True, db_column='account_tool_id')
    toolname = VarcharField()
    account = models.ForeignKey(Account, db_column='accountid')
    display = models.BooleanField(default=True)
    priority = models.IntegerField(default=0)

    def __str__(self):
        return "%s - %s" % (self.toolname, self.account)

    class Meta(object):
        db_table = u'accounttool'


@python_2_unicode_compatible
class AccountDashboard(models.Model):
    """Stores dashboards for each user"""
    name = VarcharField()
    is_default = models.BooleanField(default=False)
    num_columns = models.IntegerField(default=3)
    account = models.ForeignKey(Account)

    def __str__(self):
        return self.name

    def get_absolute_url(self):
        return reverse('dashboard-index-id', kwargs={'did': self.id})

    def to_json_dict(self):
        data = {
            'name': self.name,
            'num_columns': self.num_columns,
            'account': self.account_id,
            'widgets': [],
            'version': 1,
        }
        for widget in self.widgets.all():
            data['widgets'].append(widget.to_json_dict())
        return data

    class Meta(object):
        db_table = 'account_dashboard'
        ordering = ('name',)


@python_2_unicode_compatible
class AccountNavlet(models.Model):
    """Store information about a users navlets"""
    navlet = VarcharField()
    order = models.IntegerField(default=0, db_column='displayorder')
    account = models.ForeignKey(Account, db_column='account')
    preferences = DictAsJsonField(null=True)
    column = models.IntegerField(db_column='col')
    dashboard = models.ForeignKey(AccountDashboard, related_name='widgets')

    def __str__(self):
        return "%s - %s" % (self.navlet, self.account)

    def to_json_dict(self):
        return {
            'navlet': self.navlet,
            'preferences': self.preferences,
            'column': self.column,
            'order': self.order,
        }

    class Meta(object):
        db_table = 'account_navlet'
        ordering = ['order']


class ReportSubscription(models.Model):
    """Subscriptions for availability reports"""

    MONTH = 'month'
    WEEK = 'week'
    DAY = 'day'
    PERIODS = ((MONTH, 'monthly'), (WEEK, 'weekly'), (DAY, 'daily'))

    DEVICE = 'device'
    LINK = 'link'
    TYPES = ((DEVICE, 'device availability'), (LINK, 'link availability'))

    account = models.ForeignKey(Account)
    address = models.ForeignKey(AlertAddress)
    period = models.CharField(choices=PERIODS)
    report_type = models.CharField(choices=TYPES)

    class Meta(object):
        db_table = u'report_subscription'

    def __unicode__(self):
        return u"{} report for {} sent to {}".format(
            self.get_period_description(self.period),
            self.get_type_description(self.report_type),
            self.address.address)

    def serialize(self):
        keys = ['report_type', 'period', 'address']
        filtered = {k:v for k, v in model_to_dict(self).items() if k in keys}
        return json.dumps(filtered)

    @staticmethod
    def get_period_description(period):
        return next(v for k, v in ReportSubscription.PERIODS
                    if k == period)

    @staticmethod
    def get_type_description(report_type):
        return next(v for k, v in ReportSubscription.TYPES
                    if k == report_type)<|MERGE_RESOLUTION|>--- conflicted
+++ resolved
@@ -21,11 +21,6 @@
 from hashlib import md5
 import itertools
 import logging
-<<<<<<< HEAD
-import json
-from django.core.urlresolvers import reverse
-=======
->>>>>>> d4b35742
 import os
 from datetime import datetime
 import re
