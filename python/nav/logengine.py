#
# Copyright (C) 2003, 2004 Norwegian University of Science and Technology
# Copyright (C) 2007, 2009-2011 UNINETT AS
# 
# This file is part of Network Administration Visualized (NAV).
#
# NAV is free software: you can redistribute it and/or modify it under
# the terms of the GNU General Public License version 2 as published by
# the Free Software Foundation.
#
# This program is distributed in the hope that it will be useful, but WITHOUT
# ANY WARRANTY; without even the implied warranty of MERCHANTABILITY or
# FITNESS FOR A PARTICULAR PURPOSE. See the GNU General Public License for
# more details.  You should have received a copy of the GNU General Public
# License along with NAV. If not, see <http://www.gnu.org/licenses/>.
#
"""logengine.py inserts Cisco syslog messages into the NAV database.

Most of the operation of this program is configured in logger.conf.

Syslog messages will be read from the configured file, parsed and
inserted into structured NAV database tables.  Messages that cannot be
parsed as Cisco syslog messages are ignored.

The syslog file is truncated upon the exit of this program.  If you
wish to keep a copy of the syslog messages on file, you should
configure your syslog daemon to log the messages to two separate
files, one of which this program will have exclusive access to.

"""

## The structure of this code was a mess translated more or less
## directly from perl code. Some refactoring attempts have been made
## to make it more maintainable.  Feel free to refactor it further,
## where it makes sense.

## BUGS: This program has one glaring problem: All the log lines are
## read into memory, and the logfile is subsequently truncated.  If
## the program crashes before the lines are inserted into the
## database, all the read log lines are lost.

## TODO: Possible future enhancement is the ability to tail a log file
## continually, instead of reading and truncating as a cron job.

import re
import fcntl
import sys
import os
import os.path
import errno
import atexit
import logging
from ConfigParser import ConfigParser
import datetime
import optparse

import nav
import nav.logs
from nav import db
from nav import daemon
from nav.buildconf import localstatedir

logger = logging.getLogger('logengine')

def get_exception_dicts(config):

    options = config.options("priorityexceptions")

    exceptionorigin = {}
    exceptiontype = {}
    exceptiontypeorigin = {}
    exceptions = {}
    for option in options:
        newpriority = config.get("priorityexceptions", option)
        op = re.split("@", option)
        if len(op) == 1:
            exceptions[op[0]] = newpriority
        if len(op) == 2:
            any = re.compile("any", re.I)
            if not op[0] or any.search(op[0]):
                exceptionorigin[op[1]] = newpriority
            if not op[1] or any.search(op[1]):
                exceptiontype[op[0]] = newpriority
            #both fields
            if op[0] and op[1]:
                if not exceptiontypeorigin.has_key(op[0]):
                    exceptiontypeorigin[op[0]] = {}
                exceptiontypeorigin[op[0]][op[1]] = newpriority

        #only one of the fields
        for exception, priority in exceptions.items():
            typematch = re.search(r"^\w+\-\d+\-\S+$", exception)
            if typematch:
                exceptiontype[exception] = priority
            else:
                exceptionorigin[exception] = priority

    return (exceptionorigin, exceptiontype, exceptiontypeorigin)

typicalmatchRe = re.compile(
    r"""
    ^
    (?P<servmonth>\w+) \s+ (?P<servday>\d+) \s+      # server month and date
    (?P<servhour>\d+) \: (?P<servmin>\d+) : \d+ \W+  # server hour/min/second
    (?P<origin>\S+)                                  # origin
    \W+ (?:(\d{4}) | .*?) \s+ \W*                    # year/msg counter/garbage
    (?P<month>\w+) \s+ (?P<day>\d+) \s+              # origin month and date
    ((?P<year>\d{4}) \s+ )?                          # origin year, if present
    (?P<hour>\d+) : (?P<min>\d+) : (?P<second>\d+)   # origin hour/minute/second
    .* %                                             # eat chars until % appears
    (?P<type>[^:]+) :                                # message type
    \s* (?P<description>.*)                          # message (lstripped)
    $
    """, re.VERBOSE)

# Matches log lines where there is no timestamp from the origin
notsotypicalmatchRe = re.compile(
<<<<<<< HEAD
    r"""
    (?P<month>\w+) \s+ (?P<day>\d+) \s+
    (?P<hour>\d+) : (?P<min>\d+) : (?P<second>\d+) \W+
    (?P<origin>\S+ \. \w+) .* \W
    (?P<type>\w+ \ ?? \w* - (?P<priority>\d) -? \w*) :
    \s* (?P<description>.*)
=======
    """
    ^
    (?P<month>\w+) \s+ (?P<day>\d+) \s+              # server month and date
    ((?P<year>\d{4}) \s+ )?                          # server year, if present
    (?P<hour>\d+) : (?P<min>\d+) : (?P<second>\d+)   # server time
    \s*
    (?P<origin>\S+)                                  # origin
    .* %                                             # eat chars until % appears
    (?P<type>[^:]+) :                                # message type
    \s* (?P<description>.*)                          # message (lstripped)
>>>>>>> bd138df5
    $
    """, re.VERBOSE)

typematchRe = re.compile(r"\w+-\d+-?\S*:")
def createMessage(line):

    typicalmatch = typicalmatchRe.search(line)
    match = typicalmatch or notsotypicalmatchRe.search(line)

    if match:
        origin = match.group('origin')
        month = find_month(match.group('month'))
        if 'year' in match.groupdict() and match.group('year'):
            year = int(match.group('year'))
        else:
            year = find_year(month)
        day = int(match.group('day'))
        hour = int(match.group('hour'))
        minute = int(match.group('min'))
        second = int(match.group('second'))
        msgtype = match.group('type')
        description = match.group('description')

        timestamp = datetime.datetime(year, month, day, hour, minute, second)

        return Message(timestamp, origin, msgtype, description)

    else:
        # if this message shows sign of cisco format, put it in the error log
        typematch = typematchRe.search(line)
        if typematch:
            database.execute("INSERT INTO errorerror (message) "
                             "VALUES (%s)", (line,))

        return



class Message:
    prioritymatchRe = re.compile(r"^(.*)-(\d*)-(.*)$")
    categorymatchRe = re.compile(r"\W(gw|sw|gsw|fw|ts)\W")

    def __init__(self, time, origin, type, description):
        self.time = time
        self.origin = origin
        self.category = self.find_category(origin)
        self.type = type
        self.description = db.escape(description)
        self.facility, self.priorityid, self.mnemonic = self.find_priority(type)

    def find_priority(self, type):
        prioritymatch = self.prioritymatchRe.search(type)
        if prioritymatch:
            return (prioritymatch.group(1), int(prioritymatch.group(2)),
                    prioritymatch.group(3))
        else:
            return (None, None, None)

    def find_category(self, origin):
        categorymatch = self.categorymatchRe.search(origin)
        if categorymatch:
            return categorymatch.group(1)
        else:
            return "rest"

def find_year(mnd):
    now = datetime.datetime.now()
    if mnd == 12 and now.month == 1:
        return now.year-1
    else:
        return now.year

def find_month(textual):
    months = ["jan", "feb", "mar", "apr", "may", "jun", "jul", "aug", "sep",
              "oct", "nov", "dec"]
    try:
        return months.index(textual.lower())+1
    except ValueError, e:
        pass

def delete_old_messages(config):
    """Delete old messages from db, according to config settings."""
    logger.info("Deleting old messages from db")

    connection = db.getConnection('logger','logger')
    cursor = connection.cursor()

    for priority in range(0, 8):
        if config.get("deletepriority", str(priority)):
            days = config.getint("deletepriority", str(priority))
            cursor.execute("DELETE FROM log_message WHERE newpriority=%s "
                           "AND time < now() - interval %s",
                           (priority, '%d days' % days))

    connection.commit()

def verify_singleton(quiet=False):
    """Verify that we are the single running logengine process.

    If a logengine process is already running, we exit this process.

    """
    # Create a pidfile and delete it automagically when the process exits.
    # Although we're not a daemon, we do want to prevent multiple simultaineous
    # logengine processes.
    pidfile = os.path.join(localstatedir, 'run', 'logengine.pid')

    try:
        daemon.justme(pidfile)
    except daemon.AlreadyRunningError, e:
        if quiet:
            sys.exit(0)
        else:
            print >> sys.stderr, "logengine is already running (%d)" % e.pid
            sys.exit(1)

    daemon.writepidfile(pidfile)
    atexit.register(daemon.daemonexit, pidfile)


def get_categories(cursor):
    categories = {}
    cursor.execute("select category from category")
    for category, in cursor.fetchall():
        if not categories.has_key(category):
            categories[category] = category
    return categories

def get_origins(cursor):
    origins = {}
    cursor.execute("select origin, name from origin")
    for origin, name in cursor.fetchall():
        if not origins.has_key(name):
            origins[name] = int(origin)
    return origins

def get_types(cursor):
    types = {}
    cursor.execute(
        "select type, facility, mnemonic, priority from log_message_type")
    for type_, facility, mnemonic, priority in cursor.fetchall():
        if not types.has_key(facility):
            types[facility] = {}
        if not types[facility].has_key(mnemonic):
            types[facility][mnemonic] = int(type_)
    return types

def read_log_lines(config):
    """Read and yield message lines from the watched cisco log file.

    Once the log file has been read, it is truncated. The watched file
    is configured using the syslog option in the paths section of
    logger.conf.

    """
    logfile = config.get("paths","syslog")
    if config.has_option("paths", "charset"):
        charset = config.get("paths", "charset")
    else:
        charset = "ISO-8859-1"

    f = None
    ## open log
    try:
        f = open(logfile, "r+")
    except IOError, e:
        # If logfile can't be found, we ignore it.  We won't needlessly
        # spam the NAV admin every minute with a file not found error!
        if e.errno != errno.ENOENT:
            logger.exception("Couldn't open logfile %s", logfile)

    ## if the file exists
    if f:

        ## lock logfile
        fcntl.flock(f, fcntl.LOCK_EX)

        ## read log
        fcon = f.readlines()

        ## truncate logfile
        f.truncate(0)

        ## unlock logfile
        fcntl.flock(f, fcntl.LOCK_UN)
        ##close log
        f.close()

        for line in fcon:
            # Make sure the data is encoded as UTF-8 before we begin work on it
            line = line.decode(charset).encode("UTF-8")
            yield line
    else:
        raise StopIteration

def parse_and_insert(line, database,
                     categories, origins, types,
                     exceptionorigin, exceptiontype, exceptiontypeorigin):
    """Parse a line of cisco log text and insert into db."""

    try:
        message = createMessage(line)
    except Exception, e:
        logger.exception("Unhandled exception during message parse: %s",
                         line)
        return False

    if message:
        try:
            insert_message(message, database,
                           categories, origins, types,
                           exceptionorigin, exceptiontype, exceptiontypeorigin)
        except Exception:
            logger.exception("Unhandled exception during message insert: %s",
                             line)
            raise

def insert_message(message, database,
                   categories, origins, types,
                   exceptionorigin, exceptiontype, exceptiontypeorigin):
    ## check origin (host)
    if not origins.has_key(message.origin):
        if not categories.has_key(message.category):
            add_category(message.category, categories, database)
        add_origin(message.origin, message.category, origins, database)
    originid = origins[message.origin]

    ## check type
    if (not types.has_key(message.facility) or
        not types[message.facility].has_key(message.mnemonic)):
        add_type(message.facility, message.mnemonic, message.priorityid, types,
                 database)
    typeid = types[message.facility][message.mnemonic]

    ## overload priority if exceptions are set
    m_type = message.type.lower()
    origin = message.origin.lower()
    if (exceptiontypeorigin.has_key(m_type) and
        exceptiontypeorigin[m_type].has_key(origin)):
        try:
            message.priorityid = int(exceptiontypeorigin[m_type][origin])
        except:
            pass

    elif exceptionorigin.has_key(origin):
        try:
            message.priorityid = int(exceptionorigin[origin])
        except:
            pass

    elif exceptiontype.has_key(m_type):
        try:
            message.priorityid = int(exceptiontype[m_type])
        except:
            pass

    ## insert message into database
    database.execute("INSERT INTO log_message (time, origin, "
                     "newpriority, type, message) "
                     "VALUES (%s, %s, %s, %s, %s)",
                     (str(message.time), originid,
                      message.priorityid, typeid,
                      message.description))

def add_category(category, categories, database):
    database.execute("INSERT INTO category (category) "
                     "VALUES (%s)", (category,))
    categories[category] = category


def add_origin(origin, category, origins, database):
    database.execute("SELECT nextval('origin_origin_seq')")
    originid = database.fetchone()[0]
    assert type(originid) in (int, long)
    database.execute("INSERT INTO origin (origin, name, "
                     "category) VALUES (%s, %s, %s)",
                     (originid, origin, category))
    origins[origin] = originid
    return originid

def add_type(facility, mnemonic, priorityid, types, database):
    database.execute("SELECT nextval('log_message_type_type_seq')")
    typeid = int(database.fetchone()[0])
    assert type(typeid) in (long, int)

    database.execute("INSERT INTO log_message_type (type, facility, "
                     "mnemonic, priority) "
                     "VALUES (%s, %s, %s, %s)",
                     (typeid, facility, mnemonic, priorityid))
    if not types.has_key(facility):
        types[facility] = {}
    types[facility][mnemonic] = typeid

def logengine(config, options):
    global connection, database

    verify_singleton(options.quiet)

    connection = db.getConnection('logger','logger')
    database = connection.cursor()

    ## initial setup of dictionaries

    categories = get_categories(database)
    origins = get_origins(database)
    types = get_types(database)

    ## parse priorityexceptions
    (exceptionorigin,
     exceptiontype,
     exceptiontypeorigin) =  get_exception_dicts(config)

    ## add new records
    logger.info("Reading new log entries")
    my_parse_and_insert = swallow_all_but_db_exceptions(parse_and_insert)
    for line in read_log_lines(config):
        my_parse_and_insert(line, database,
                            categories, origins, types,
                            exceptionorigin, exceptiontype,
                            exceptiontypeorigin)

    # Make sure it all sticks
    connection.commit()

def swallow_all_but_db_exceptions(func):
    def _swallow(*args, **kwargs):
        try:
            return func(*args, **kwargs)
        except db.driver.Error, err:
            raise
        except Exception:
            logger.exception("Unhandled exception occurred, ignoring.")
    return _swallow

def parse_options():
    """Parse and return options supplied on command line."""
    parser = optparse.OptionParser()
    parser.add_option("-d", "--delete", action="store_true", dest="delete",
                      help="delete old messages from database and exit")
    parser.add_option("-q", "--quiet", action="store_true", dest="quiet",
                      help="quietly exit without returning an error code if "
                      "logengine is already running")

    return parser.parse_args()

def main():
    # Figure out what to do
    (options, args) = parse_options()

    # Process setup

    config = ConfigParser()
    config.read(os.path.join(nav.path.sysconfdir,'logger.conf'))

    logging.basicConfig()
    nav.logs.set_log_levels()

    if options.delete:
        # get rid of old records
        delete_old_messages(config)
        sys.exit(0)
    else:
        logengine(config, options)


if __name__ == '__main__':
    main()<|MERGE_RESOLUTION|>--- conflicted
+++ resolved
@@ -115,15 +115,7 @@
 
 # Matches log lines where there is no timestamp from the origin
 notsotypicalmatchRe = re.compile(
-<<<<<<< HEAD
     r"""
-    (?P<month>\w+) \s+ (?P<day>\d+) \s+
-    (?P<hour>\d+) : (?P<min>\d+) : (?P<second>\d+) \W+
-    (?P<origin>\S+ \. \w+) .* \W
-    (?P<type>\w+ \ ?? \w* - (?P<priority>\d) -? \w*) :
-    \s* (?P<description>.*)
-=======
-    """
     ^
     (?P<month>\w+) \s+ (?P<day>\d+) \s+              # server month and date
     ((?P<year>\d{4}) \s+ )?                          # server year, if present
@@ -133,7 +125,6 @@
     .* %                                             # eat chars until % appears
     (?P<type>[^:]+) :                                # message type
     \s* (?P<description>.*)                          # message (lstripped)
->>>>>>> bd138df5
     $
     """, re.VERBOSE)
 
