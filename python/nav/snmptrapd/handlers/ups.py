--- conflicted
+++ resolved
@@ -95,20 +95,10 @@
                 batterytime = format_batterytime(batterytime, format)
                 _logger.debug("batterytime: %s", batterytime)
 
-<<<<<<< HEAD
-            # Get netboxid from database
-            c = db.cursor()
-            c.execute("SELECT netboxid, sysname FROM netbox WHERE ip = %s",
-                      (trap.agent,))
-            if not c.rowcount > 0:
-                _logger.error("Could not find netbox in database, no event \
-                will be posted")
-=======
             if not trap.netbox:
-                logger.error(
+                _logger.error(
                     "Could not find netbox in database, no event will be posted",
                 )
->>>>>>> 5e8a0787
                 return False
 
             # Create event-object, fill it and post event.
@@ -136,20 +126,10 @@
         if trap.snmpTrapOID in OFFBATTERY[vendor]:
             _logger.debug("Got ups on utility power trap (%s)", vendor)
 
-<<<<<<< HEAD
-            # Get netboxid from database
-            c = db.cursor()
-            c.execute("SELECT netboxid, sysname FROM netbox WHERE ip = %s",
-                      (trap.agent,))
-            if not c.rowcount > 0:
-                _logger.error("Could not find netbox in database, no event \
-                will be posted")
-=======
             if not trap.netbox:
-                logger.error(
+                _logger.error(
                     "Could not find netbox in database, no event will be posted",
                 )
->>>>>>> 5e8a0787
                 return False
 
             # Create event-object, fill it and post event.
