--- conflicted
+++ resolved
@@ -24,12 +24,8 @@
 
 
 class QBridgeMib(mibretriever.MibRetriever):
-<<<<<<< HEAD
-    from nav.smidumps.qbridge_mib import MIB as mib
+    mib = get_mib('Q-BRIDGE-MIB')
 
-=======
-    mib = get_mib('Q-BRIDGE-MIB')
->>>>>>> c0cb929a
     juniper_hack = False
 
     def get_baseport_pvid_map(self):
