--- conflicted
+++ resolved
@@ -84,47 +84,10 @@
     """
     if filename is None:
         return None
-<<<<<<< HEAD
     filename = os.path.join('geomap', filename)
     with open_configfile(filename) as afile:
         content = afile.read()
-    return compile_template_with_filters(content, filters)
-
-
-def compile_template_with_filters(template_string, filters):
-    """Compile a Django template, using additional filters.
-
-    This is like Template(template_string) except that additional
-    filters to be made available to the template may be specified.
-
-    Normally, one would define filters as documented in [1], but this
-    requires the INSTALLED_APPS settings to be set, which is not the
-    case in NAV[2]. This function is just a hack to get around that
-    limitation. The code is based on
-    django.template.compile_string[3].
-
-    filters should be a dictionary mapping filter names to functions.
-
-    [1]: http://docs.djangoproject.com/en/dev/howto/custom-template-tags/
-    [2]: https://nav.uninett.no/wiki/devel:django_introduction#settings
-    [3]: http://code.djangoproject.com/browser/django/trunk/django/template/__init__.py
-
-    """
-    lib = template.Library()
-    for name in filters.keys():
-        lib.filter(name, filters[name])
-    lexer = template.Lexer(template_string, None)
-    parser = template.Parser(lexer.tokenize())
-    parser.add_library(lib)
-    return parser.parse()
-=======
-    confdir = os.path.join(nav.buildconf.sysconfdir, 'geomap')
-    abs_filename = os.path.join(confdir, filename)
-    afile = open(abs_filename, 'r')
-    content = afile.read()
-    afile.close()
     return template.Template(content)
->>>>>>> 19acce8a
 
 
 def apply_indicator(ind, properties):
