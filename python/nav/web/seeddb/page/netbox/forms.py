--- conflicted
+++ resolved
@@ -55,10 +55,7 @@
                                      widget=forms.RadioSelect, initial='2')
     virtual_instance = MyModelMultipleChoiceField(
         queryset=Netbox.objects.none(), required=False,
-<<<<<<< HEAD
-=======
         label='Virtual instances',
->>>>>>> 9a89102a
         help_text='The list of virtual instances inside this master device')
 
     class Meta(object):
@@ -81,14 +78,6 @@
                    Netbox.objects.filter(master__isnull=False)]
         self.fields['master'].queryset = self.create_master_query(masters)
         self.fields['virtual_instance'].queryset = self.create_instance_query(masters)
-<<<<<<< HEAD
-        if self.instance.pk:
-            # Set instances that we are master to as initial values
-            self.initial['virtual_instance'] = Netbox.objects.filter(
-                master=self.instance)
-
-        if self.instance.pk:
-=======
 
         if self.instance.pk:
             # Set instances that we are master to as initial values
@@ -101,7 +90,6 @@
             if self.instance.pk in masters:
                 self.fields['master'].widget.attrs['disabled'] = True
 
->>>>>>> 9a89102a
             # Set the inital value of the function field
             try:
                 netboxinfo = self.instance.info_set.get(variable='function')
@@ -147,10 +135,7 @@
                              'data',
                              HTML("<a class='advanced-toggle'><i class='fa fa-caret-square-o-right'>&nbsp;</i>Advanced options</a>"),
                              Div(
-<<<<<<< HEAD
-=======
                                  HTML('<small class="alert-box">NB: An IP Device cannot both have a master and have virtual instances</small>'),
->>>>>>> 9a89102a
                                  'master', 'virtual_instance',
                                  css_class='advanced'
                              )
@@ -162,20 +147,6 @@
 
     def create_instance_query(self, masters):
         """Creates query for virtual instance multiselect"""
-<<<<<<< HEAD
-        if self.instance.master:
-            # If we have a master, we should not be able to master instances
-            queryset = Netbox.objects.none()
-        else:
-            # - Should not see other masters
-            # - Should see those we are master for
-            # - Should see those who have no master
-            queryset = Netbox.objects.exclude(pk__in=masters).filter(
-                Q(master=self.instance.pk) | Q(master__isnull=True))
-
-            if self.instance.pk:
-                queryset = queryset.exclude(pk=self.instance.pk)
-=======
         # - Should not see other masters
         # - Should see those we are master for
         # - Should see those who have no master
@@ -184,26 +155,15 @@
 
         if self.instance.pk:
             queryset = queryset.exclude(pk=self.instance.pk)
->>>>>>> 9a89102a
 
         return queryset
 
     def create_master_query(self, masters):
         """Creates query for master dropdown list"""
-<<<<<<< HEAD
-        if self.instance and self.instance.pk in masters:
-            queryset = Netbox.objects.none()
-        else:
-            # - Should not set those who have master as master
-            queryset = Netbox.objects.filter(master__isnull=True)
-            if self.instance.pk:
-                queryset = queryset.exclude(pk=self.instance.pk)
-=======
         # - Should not set those who have master as master
         queryset = Netbox.objects.filter(master__isnull=True)
         if self.instance.pk:
             queryset = queryset.exclude(pk=self.instance.pk)
->>>>>>> 9a89102a
 
         return queryset
 
@@ -265,15 +225,12 @@
     def save(self, commit=True):
         netbox = super(NetboxModelForm, self).save(commit)
         instances = self.cleaned_data.get('virtual_instance')
-<<<<<<< HEAD
-=======
 
         # Clean up instances
         Netbox.objects.filter(
             master=netbox).exclude(pk__in=instances).update(master=None)
 
         # Add new instances
->>>>>>> 9a89102a
         for instance in instances:
             instance.master = netbox
             instance.save()
