#
# Copyright (C) 2011, 2012 Uninett AS
#
# This file is part of Network Administration Visualized (NAV).
#
# NAV is free software: you can redistribute it and/or modify it under the
# terms of the GNU General Public License version 3 as published by the Free
# Software Foundation.
#
# This program is distributed in the hope that it will be useful, but WITHOUT
# ANY WARRANTY; without even the implied warranty of MERCHANTABILITY or FITNESS
# FOR A PARTICULAR PURPOSE. See the GNU General Public License for more
# details.  You should have received a copy of the GNU General Public License
# along with NAV. If not, see <http://www.gnu.org/licenses/>.
#
"""Forms for seeddb netbox view"""
import logging
from socket import error as SocketError

from django import forms
from django.db.models import Q
from crispy_forms.helper import FormHelper
from crispy_forms_foundation.layout import (
    Layout,
    Row,
    Column,
    Submit,
    Fieldset,
    Field,
    Div,
    HTML,
)
from django.utils import six

from nav.django.forms import HStoreField
from nav.web.crispyforms import LabelSubmit, NavButton
<<<<<<< HEAD
from nav.models.manage import Room, Category, Organization, Netbox, ManagementProfile
from nav.models.manage import NetboxInfo
from nav.web.seeddb.utils.edit import (
    resolve_ip_and_sysname,
    does_ip_exist,
    does_sysname_exist,
)
=======
from nav.models.manage import (Room, Category, Organization, Netbox,
                               ManagementProfile)
from nav.web.seeddb.utils.edit import (resolve_ip_and_sysname, does_ip_exist,
                                       does_sysname_exist)
>>>>>>> ab30d9fb
from nav.web.seeddb.forms import create_hierarchy

_logger = logging.getLogger(__name__)


class MyModelMultipleChoiceField(forms.ModelMultipleChoiceField):
    """
    This class only exists to override Django's unwanted default help text
    for ModelMultipleChoiceField
    """

    def __init__(self, *args, **kwargs):
        super(MyModelMultipleChoiceField, self).__init__(*args, **kwargs)
        self.help_text = kwargs.get('help_text', '')


class NetboxModelForm(forms.ModelForm):
    """Modelform for netbox for use in SeedDB"""

    ip = forms.CharField()
    function = forms.CharField(required=False)
    data = HStoreField(label='Attributes', required=False)
    sysname = forms.CharField(required=False)
    virtual_instance = MyModelMultipleChoiceField(
        queryset=Netbox.objects.none(),
        required=False,
        label='Virtual instances',
        help_text='The list of virtual instances inside this master device',
    )

    class Meta(object):
        model = Netbox
        fields = [
            'ip',
            'room',
            'category',
            'organization',
            'groups',
            'sysname',
            'type',
            'data',
            'master',
            'virtual_instance',
            'profiles',
        ]
        help_texts = {
            'master': 'Select a master device when this IP Device is a virtual'
            ' instance'
        }

    def __init__(self, *args, **kwargs):
        super(NetboxModelForm, self).__init__(*args, **kwargs)
        self.fields['organization'].choices = create_hierarchy(Organization)

        # Master and instance related queries
        masters = [n.master.pk for n in Netbox.objects.filter(master__isnull=False)]
        self.fields['master'].queryset = self.create_master_query(masters)
        self.fields['virtual_instance'].queryset = self.create_instance_query(masters)

        if self.instance.pk:
            # Set instances that we are master to as initial values
            self.initial['virtual_instance'] = Netbox.objects.filter(
                master=self.instance
            )

            # Disable fields based on current state
            if self.instance.master:
                self.fields['virtual_instance'].widget.attrs['disabled'] = True
            if self.instance.pk in masters:
                self.fields['master'].widget.attrs['disabled'] = True

            # Set the inital value of the function field
            self.fields['function'].initial = self.instance.get_function()

        css_class = 'large-4'
        self.helper = FormHelper()
        self.helper.form_action = ''
        self.helper.form_method = 'POST'
        self.helper.form_id = 'seeddb-netbox-form'
        self.helper.form_tag = False
        self.helper.layout = Layout(
            Row(
                Column(
                    Fieldset(
                        'Inventory',
                        'ip',
                        Div(id='verify-address-feedback'),
                        'room',
                        'category',
                        'organization',
                    ),
                    css_class=css_class,
                ),
                Column(
                    Fieldset(
                        'Management profiles',
                        Field('profiles', css_class='select2'),
                        NavButton(
                            'check_connectivity',
                            'Check connectivity',
                            css_class='check_connectivity',
                        ),
                    ),
                    Fieldset(
                        'Collected info',
                        Div(
                            'sysname',
                            'type',
                            css_class='hide',
                            css_id='real_collected_fields',
                        ),
                    ),
                    css_class=css_class,
                ),
                Column(
                    Fieldset(
                        'Meta information',
                        'function',
                        Field('groups', css_class='select2'),
                        'data',
                        HTML(
                            "<a class='advanced-toggle'><i class='fa fa-caret-square-o-right'>&nbsp;</i>Advanced options</a>"
                        ),
                        Div(
                            HTML(
                                '<small class="alert-box">NB: An IP Device cannot both have a master and have virtual instances</small>'
                            ),
                            'master',
                            'virtual_instance',
                            css_class='advanced',
                        ),
                    ),
                    css_class=css_class,
                ),
            ),
        )

    def create_instance_query(self, masters):
        """Creates query for virtual instance multiselect"""
        # - Should not see other masters
        # - Should see those we are master for
        # - Should see those who have no master
        queryset = Netbox.objects.exclude(pk__in=masters).filter(
            Q(master=self.instance.pk) | Q(master__isnull=True)
        )

        if self.instance.pk:
            queryset = queryset.exclude(pk=self.instance.pk)

        return queryset

    def create_master_query(self, masters):
        """Creates query for master dropdown list"""
        # - Should not set those who have master as master
        queryset = Netbox.objects.filter(master__isnull=True)
        if self.instance.pk:
            queryset = queryset.exclude(pk=self.instance.pk)

        return queryset

    def clean_ip(self):
        """Make sure IP-address is valid"""
        name = self.cleaned_data['ip'].strip()
        try:
            ip, _ = resolve_ip_and_sysname(name)
        except SocketError:
            raise forms.ValidationError("Could not resolve name %s" % name)
        return six.text_type(ip)

    def clean_sysname(self):
        """Resolve sysname if not set"""
        sysname = self.cleaned_data.get('sysname')
        ip = self.cleaned_data.get('ip')
        if ip and not sysname:
            _, sysname = resolve_ip_and_sysname(ip)
        return sysname

    def clean(self):
        """Make sure that categories that require communities has that"""
        cleaned_data = self.cleaned_data
        ip = cleaned_data.get('ip')
        cat = cleaned_data.get('category')
        profiles = cleaned_data.get('profiles')
        _logger.warning("cleaning profiles: %r", profiles)

        if ip:
            try:
                self._check_existing_ip(ip)
            except IPExistsException as error:
                self._errors['ip'] = self.error_class(error.message_list)
                del cleaned_data['ip']

        if cat and cat.req_mgmt and not profiles:
            self._errors['profiles'] = self.error_class(
                ["Category %s requires a management profile." % cat.id]
            )
            del cleaned_data['profiles']

        return cleaned_data

    def _check_existing_ip(self, ip):
        msg = []
        _, sysname = resolve_ip_and_sysname(ip)
        if does_ip_exist(ip, self.instance.pk):
            msg.append("IP (%s) is already in database" % ip)
        if does_sysname_exist(sysname, self.instance.pk):
            msg.append("Sysname (%s) is already in database" % sysname)
        if msg:
            raise IPExistsException(msg)

    def save(self, commit=True):
        netbox = super(NetboxModelForm, self).save(commit)
        instances = self.cleaned_data.get('virtual_instance')

        # Clean up instances
        Netbox.objects.filter(master=netbox).exclude(pk__in=instances).update(
            master=None
        )

        # Add new instances
        for instance in instances:
            instance.master = netbox
            instance.save()

        return netbox


class NetboxFilterForm(forms.Form):
    """Form for filtering netboxes on the list page"""

    category = forms.ModelChoiceField(
        Category.objects.order_by('id').all(), required=False
    )
    room = forms.ModelChoiceField(Room.objects.order_by('id').all(), required=False)
    organization = forms.ModelChoiceField(
        Organization.objects.order_by('id').all(), required=False
    )
    profile = forms.ModelChoiceField(
        ManagementProfile.objects.order_by('id').all(), required=False
    )

    def __init__(self, *args, **kwargs):
        super(NetboxFilterForm, self).__init__(*args, **kwargs)
        self.helper = FormHelper()
        self.helper.form_action = ''
        self.helper.form_method = 'GET'
        self.helper.form_class = 'custom'

        self.helper.layout = Layout(
            Fieldset(
                'Filter devices',
                Row(
                    Column('category', css_class='medium-3'),
                    Column('room', css_class='medium-3'),
                    Column('organization', css_class='medium-3'),
                    Column('profile', css_class='medium-3'),
                    Column(
                        LabelSubmit('submit', 'Filter', css_class='postfix'),
                        css_class='medium-3',
                    ),
                ),
            )
        )

    @staticmethod
    def map_formfieldname_to_queryname(fieldname):
        # Support for ManyToMany lookups, often called "modelname_set"
        # Helps preserve consistency of UI
        if fieldname == 'profile':
            return 'profiles'
        return fieldname


class NetboxMoveForm(forms.Form):
    """Form for moving netboxes to another room and/or organization"""

    room = forms.ModelChoiceField(Room.objects.order_by('id').all(), required=False)
    organization = forms.ModelChoiceField(
        Organization.objects.order_by('id').all(), required=False
    )


class IPExistsException(Exception):
    """Exception raised when a device with the same IP-address exists"""

    def __init__(self, message_list, **kwargs):
        """
        :param message_list: A list of messages associated with this error.
        """
        super(IPExistsException, self).__init__(message_list, **kwargs)
        self.message_list = message_list<|MERGE_RESOLUTION|>--- conflicted
+++ resolved
@@ -34,20 +34,12 @@
 
 from nav.django.forms import HStoreField
 from nav.web.crispyforms import LabelSubmit, NavButton
-<<<<<<< HEAD
 from nav.models.manage import Room, Category, Organization, Netbox, ManagementProfile
-from nav.models.manage import NetboxInfo
 from nav.web.seeddb.utils.edit import (
     resolve_ip_and_sysname,
     does_ip_exist,
     does_sysname_exist,
 )
-=======
-from nav.models.manage import (Room, Category, Organization, Netbox,
-                               ManagementProfile)
-from nav.web.seeddb.utils.edit import (resolve_ip_and_sysname, does_ip_exist,
-                                       does_sysname_exist)
->>>>>>> ab30d9fb
 from nav.web.seeddb.forms import create_hierarchy
 
 _logger = logging.getLogger(__name__)
