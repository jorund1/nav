--- conflicted
+++ resolved
@@ -27,12 +27,8 @@
 
 def render_list(request, queryset, value_list, edit_url=None,
                 edit_url_attr='pk', filter_form=None,
-<<<<<<< HEAD
-                template='seeddb/list.html', extra_context=None):
-=======
                 template='seeddb/list.html', extra_context=None,
                 censor_list=None):
->>>>>>> de69533b
     """Renders a Seed DB list.
 
     Parameters:
