--- conflicted
+++ resolved
@@ -17,11 +17,8 @@
 
 from datetime import datetime
 from collections import defaultdict
-<<<<<<< HEAD
-=======
 from functools import partial
 from django.shortcuts import get_object_or_404
->>>>>>> 968291db
 
 from nav.netmap.metadata import (
     node_to_json_layer2,
