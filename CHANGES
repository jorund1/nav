<<<<<<< HEAD
Version 4.0b1
(released 12 Dec 2013)

 User-visible features and improvements:

  * The web-based user interface has been overhauled/redesigned, using the
    Foundation CSS framework. One of the goals of this process is to have
    design elements that are properly re-usable, and a responsive design that
    will work better on small-screen devices.

  * Cricket and RRDtool have been replaced with ipdevpoll plugins for
    time-series data collection and Graphite for data storage and
    presentation. More information about Graphite can be found at
    http://graphite.wikidot.com/ .

  * System and port traffic graphs are now browsable directly in the ipdevinfo
    tool under each IP device or network interface. The advanced user can also
    build more complex, customized graphs from the data collected by NAV by
    utilizing Graphite's own web interface.

  * The threshold management interface has been rewritten from scratch to work
    with data from Graphite.

 These are fairly large, not backwards compatible changes to NAV. Please refer
 to the release notes for upgrade instructions. For testing the 4.0 beta
 version we recommend installing NAV on a separate, perhaps virtual, server,
 and migrate production data according to the data migration howto found in
 the documentation.
=======
Version 3.15.4
(released 9 Jan 2014)

 Bugfixes:

  * LP#1246684 (AttributeError crash in Machine Tracker when search results
                include data from deleted IP devices)
  * LP#1255958 (DHCP service-check failure)
  * LP#1265753 (portadmin does not allow empty ifalias)
  * LP#1265755 (portadmin fails to load template for ifalias format)
>>>>>>> 08d7279c


Version 3.15.3
(released 14 Nov 2013)

 Bugfixes:

  * LP#1239998 (Invalid MAC addresses collected in ARP data from Cisco Nexus
                routers)
  * LP#1247051 (The necessity of SECRET_KEY in NAV 3.15 is not documented)
  * LP#1248524 (Ranked statistics report results seem random in NAV 3.15.2)
  * LP#1248941 (Enabling [defaultvlan] in portadmin.conf makes portadmin fail)
  * LP#1250760 (Existing CAM records aren't closed when switch has _no_ more CAM
                records)
  * LP#1250846 (netbiostracker crashes on non standard result)


Version 3.15.2
(released 31 Oct 2013)

 Bugfixes:

  * LP#1241441 (UnicodeDecodeErrors in reports with non-ASCII data on some
                installations)
  * LP#1241611 (Ranked statistics search results crash with TypeError)
  * LP#1241627 (modpython authentication shim appears to leak open PostgreSQL
                connections in Apache)
  * LP#1241630 (thresholdMon crashes with TypeError when sending a threshold
                event)
  * LP#1242673 (frontpage small screens display links above status)
  * LP#1242905 (Machine Tracker result sorting breaks down for MAC and Switch
                search results)
  * LP#1244120 (Subnet Matrix crashes under unknown circumstances)
  * LP#1244175 (Using SQL to insert custom device categories will cause Netmap
                to fail)
  * LP#1244191 (eventengine dies instead of re-opening logs on the HUP signal)
  * LP#1245370 (Subnet matrix crashes when only a single scope is registered)
  * LP#1245419 (NoReverseMatch error on some Machine Tracker searches)
  * LP#1246226 (Cannot delete IP devices with interface stacks)
  * LP#1246684 (AttributeError crash in Machine Tracker when search results
                include data from deleted IP devices)


Version 3.15.1
(released 17 Oct 2013)

 Bugfixes:

  * LP#1230240 (navsyncdb command is not installed in NAV 3.15.0)
  * LP#1230299 (Cricket+NAV 3.15.0 may not work under Django 1.4.5)
  * LP#1235355 (Machine Tracker performs unnecessary join on netbios table)
  * LP#1235356 (The netbios table needs an index for efficient joins on the arp
                table)
  * LP#1236753 (machinetracker netbios search crashes)
  * LP#1236813 (Alertengine crashes on nav version 3.14)
  * LP#1239139 (Weathergoose2 GOOSENAME not initialized in snmptrap handler)
  * LP#1240855 (Mac search + DNS crashes with TypeError in NAV 3.15.0)


Version 3.15.0
(released 19 Sep 2013)

 User-visible features and improvements:

  * Devices' conceptual layering of interfaces is now collected and presented
    in ipdevinfo. This enables you to, among other things, see which physical
    ports comprise a port- or etherchannel. Some vendors also use this to show
    which physical switch-ports are forwarding packets to/from a given VLAN
    interface.

  * The Netmap tool has been redesigned and re-engineered. Multiple
    improvements have been made based on user feedback.

  * The Netmap contents can now be exported/downloaded as an SVG file, but
    this feature is currently only supported by the Google Chrome browser.

  * Multiple parallel links are now indicated by the Netmap by two parallel
    black markers drawn across the link in question. Details of the underlying
    links are are now properly displayed when clicking on the link line.

  * Interactive next-hop neighbor map in new ipdevinfo tab.

  * "What-if" analysis in new ipdevinfo tab displays devices and organizations
    that may be affected if the selected device goes down. Based on NAV's
    topology information.

  * Images with descriptions can be uploaded and attached to rooms. Useful
    for, among other things, photo-documenting the contents of wiring closets.

  * Subcategories have been replaced by cross-category device groups.
    Arbitrary selections of IP devices can be organized into device groups.

  * Potentially out-of-date CAM and ARP records are highlighted in Machine
    Tracker search results.

  * Community strings are censored in SeedDB IP Device listing.

  * Geolocation of rooms can now be set by clicking on interactive map in
    SeedDB.

  * New program enables streamlined dumping and reloading, with optional
    filtering, of the NAV PostgreSQL database. This simplifies beta testing of
    new NAV versions by copying the production database to a test server.

  * 26 more metrics from APC UPS devices are now collected and graphed.

  * mod_python is no longer required; mod_wsgi is the new recommended way to
    deploy the NAV web interface.

 Bugfixes:
  * LP#1055383 (netmap saves a new view when it should update view)
  * LP#1057423 (netmap algorithm indicator turns red when clicking on
                something in left bar)
  * LP#1062203 (ipdevpoll job configuration description)
  * LP#1165039 (Selecting a datasource for bulk threshold config intermittently
                fails with "internal server error")
  * LP#1169926 (Replace mod_python with Django/WSGI)
  * LP#1213818 (LDAP authentication crashes on non-ASCII usernames and/or
                passwords)
  * LP#1222666 ("Uptime" in ipdevinfo never resets)


Version 3.14.1592653
(released 15 Aug 2013)

 Bugfixes:

  * LP#1146778 (Statemon's icmp.py and ip.py maybe obsolete, remove if so)
  * LP#1198897 (ipdevpoll doesn't guesstimate net_type correctly when rfc3021 is
                in use)
  * LP#1198970 (cricket switch config typo)
  * LP#1200514 (power supply daemon bails out if pysnmp_se is not installed)
  * LP#1206510 (ipdevpoll LLDP UnicodeDecodeError)
  * LP#1207722 (Usernames are searched case insensitive in Microsoft AD)
  * LP#1207737 (LDAP authentication crash on non-existant user in Microsoft AD)
  * LP#1211299 (arnold interface crashes on missing interface)
  * LP#1211692 (arnold must display former interface info when interface is
                missing)

Version 3.14.159265
(released 27 Jun 2013)

 This release rolls back changes to the camlogging system that were made in
 the 3.14.1592 release. These changes caused cam records to be created
 erroneously and also a massive load increase on the server NAV is running on.
 Upgrading is HIGHLY recommended.

 Bugfixes:

  * LP#1195206 (MAC addresses are logged for most link ports, causing huge load
                increase on NAV server)

Version 3.14.15926
(released 20 Jun 2013)

 Bugfixes:

  * LP#1177754 (SRV and OTHER category devices have no uplinks)
  * LP#1185786 (maintengine.py crashes on any maintenance task with room or
                location components)
  * LP#1185848 (VLAN topology direction is wrong in cases of multiple links
                between two devices)
  * LP#1186193 (Cricket collects statistics from EDGE switches in NAV 3.14.1592)

Version 3.14.1592
(released 25 Apr 2013)

 Important upgrade note:

  * The Cricket trees `switch-ports` and `router-interfaces` have been
    consolidated into a single `ports` tree, where all physical ports' traffic
    stats now also are collected. After running the usual `syncdb.py` command,
    you should run `mcc.py` once manually (as the navcron) user to ensure the
    Cricket config tree is updated right away.

    When everything is up and running again, you can optionally delete the
    `switch-ports` and `router-interfaces` directories from your
    `cricket-config` directory, as they are no longer used by NAV.

  * NAV now supplies its own `subtree-sets` configuration to Cricket. If you
    have made manual changes to your Cricket collection setup and/or this
    file, you may need to update your setup accordingly.

 Bugfixes:

  * LP#1165193 (Prefix Matrix Doesn't Handle HSRP)
  * LP#1165206 (ARP Entries on HSRP Subnets are Double Counted)
  * LP#1169553 (Consolidate switch-ports, router-interfaces and physical port
                traffic statistics in Cricket)
  * LP#1169837 (servicemon debug logs no matter what the log level is set to)
  * LP#1169872 (VRRP/HSRP plugin is not enabled by default)
  * LP#1169986 (ipdevpoll spins in its tracks and doesn't reconnect on database
                connection loss)
  * LP#1170221 (Subnet matrix crashes with AttributeError when only one scope
                prefix is registered)
  * LP#1170291 (Mac search + DNS crashes with AttributeError in NAV 3.14.159)
  * LP#1170329 (eventengine dies on loss of database connection)
  * LP#1170374 (Alertengine dies on loss of database connection)
  * LP#1170634 (The SMS daemon dies when database connection is lost)
  * LP#1172204 (Device history crashes with NameError on invalid date input)

Version 3.14.159
(released 11 Apr 2013)

 Bugfixes:

  * LP#1155128 (IndexError crash in Machine Tracker)
  * LP#1158214 (mcc.py does debug logging even when configured not to)
  * LP#1160921 (Geomap won't load map data over HTTPS in Chrome)
  * LP#1161108 (Room bulk import format doesn't include geo position)
  * LP#1163256 (snmptrapd crashes with "interrupted system call" error)
  * LP#1164582 (netmap bails on fetching network graph if interface.speed
                missing)
  * LP#1165017 (Adding 0.0.0.0/0 as excepted range causes netbiostracker to
                hang)

Version 3.14.15
(released 21 Mar 2013)

 Bugfixes:

  * LP#1152173 (Deleting rrdviewer.conf causes crash when attempting to view
                graphs from ipdevinfo)
  * LP#1152599 (VLANs periodically lose one or more prefixes)
  * LP#1154626 (Threshold bulk config UI unresponsive, with javascript console
                error)
  * LP#1155096 (Filtering by category in syslog analyzer doesn't work)
  * LP#1156647 (Topology is not cleared when ports are shut down)
  * LP#1157154 (Netmap stopped working in NAV 3.14.1)
  * LP#1157594 (netbiostracker crashes when a netbios host reports an empty mac
                address)
  * LP#1157658 (Failing ipdevpoll plugin should be identified in log messages at
                the ERROR level)

Version 3.14.1
(released 07 Mar 2013)

 User-visible features and improvements:

  * NAV now fully supports SNMP communication over IPv6. Please see the
    release notes for more information.

  * Most of the service monitor plugins now support IPv6.

  * NAV documentation is slowly moving out of the wiki and into Sphinx. Now,
    every NAV installation includes a link from the front page to the
    browseable, locally installed documentation.

  * The Toolbox can now be collapsed into an icon/title-based list if the tool
    descriptions aren't needed or wanted.

  * The ordering of tools in the Toolbox can now be customized individually by
    each user.

  * The status page and portadmin have been adapted to work well on small
    screens/mobile devices.

  * Portadmin now supports editing trunks. 

  * Portadmin includes a new feature to enable trunking of predefined voice
    VLANs on access ports, for SIP phones that support 802.1Q trunking

 Fixes and features:

  * LP#483534  (Subnet Matrix: Display description of prefix in dropdown)
  * LP#736818  (Reorganise toolbox webpage)
  * LP#965144  (Front page needs link to Status page)
  * LP#1060976 (Portadmin imports nav.Snmp.pysnmp_se directly)
  * LP#1062206 (Camlogger should log entries from non-access ports if connected
                device is not a networking device)
  * LP#1062317 (Support SNMP over IPv6)
  * LP#1062318 (Servicemon plugins should be reviewed for IPv6 support)
  * LP#1069770 (Want a mobile version of the status page)
  * LP#1069771 (Want a mobile version of port admin)
  * LP#1092154 (Portadmin crash when unicode characters in ifalias)
  * LP#1092156 (Portadmin crash when it cannot find a netbox by name or ip,-
                and interface by id)
  * LP#1092551 (Bug in threshold, crashes when searching for netboxes
  * LP#1103376 (portadmin should highlight changes in a better way)
  * LP#1134390 (Machine tracker crashes when inputting non-ASCII characters in
                search)
  * LP#1134392 (Invalid IP search patterns cause abnormal Machine Tracker
                behavior)
  * LP#1135699 (arnold fails to open quarantined ports on cisco devices)
  * LP#1137799 (cricket runs eval on config that contains curly braces)
  * LP#1143962 (Device history search for location crashes)
  * LP#1146602 (Maintengine TypeError crash)
  * LP#1146604 (arnold lacks links to relevant information)


Version 3.13.1
(released 21 Feb 2013)

 The release notes were updated with more information about dependency changes
 and the new alert message templates introduced with the Python-based event
 engine.

 Fixes:

  * LP#1126340 (arnold t1000 crashes on pursuit)
  * LP#1126341 (arnold autoenable crashes on missing interface)
  * LP#1128868 (Arnold does not display a candidate for manual block)
  * LP#1130093 (NetworkX 1.6 throws exception in eventengine)
  * LP#1130103 (Typo in ReportListTemplate.tmpl)

Version 3.13.0
(released 07 Feb 2013)

 Fixes:

  * LP#1092848 (logengine regression: crash on various non-Cisco syslog entries)
  * LP#1102831 (machine tracker ip sort does not work)
  * LP#1104025 (vlan view needs a search page)
  * LP#1104027 (vlan view does not draw a vlan graph if there are no ipv4
                prefixes)
  * LP#1107723 (collect_active_ip crashes when prefix ids has been changed)
  * LP#1108647 (navbar search should search for vlan net types)
  * LP#1108702 (Unused prefixes are never deleted)
  * LP#1108880 (Physical port view annotates all non-switching ports as layer 3
                ports)
  * LP#1110368 (Messages UI crashes when entering non-ASCII characters in forms)
  * LP#1115013 (Modules with status down don't show up in 'Delete modules' page)
  * LP#1115109 (Machine tracker switch search lists all ports if no results are
                found for the target port)

Version 3.13.0b2
(released 25 Jan 2013)

 Fixes:

  * LP#309705  (Add RSS feed for messages)
  * LP#735521  (Tracking machines behind a port where the name has changed
                fails)
  * LP#1014513 (Ajax calls need to handle session timeout)
  * LP#1062136 (linkState events should be sent only for redundant links)
  * LP#1062197 (ipdevinfo DNS table should be on a separate tab)
  * LP#1062200 (ipdevinfo needs a port view tab for physical ports)
  * LP#1083511 (MachineTracker form data is reset on result page)
  * LP#1092154 (Portadmin crash when unicode characters in ifalias)
  * LP#1092156 (Portadmin crash when it cannot find a netbox by name or ip,- and
                interface by id)
  * LP#1092848 (logengine regression: crash on various non-Cisco syslog entries)
  * LP#1099321 (cricket frontpage displays !short-desc!)
  * LP#1099393 (ipdevinfo room link should link to new room info)
  * LP#1099412 (room opt fields with links should be clickable in room view)
  * LP#1102923 (eventEngine doesn't fallback to default alert message template)
  * LP#1102924 (Missing alert templates for upsPowerState alerts)
  * LP#1103403 (servicestate plugin doesn't add service details to alerts)
  * LP#1103455 (active ip collector is insanely slow)
  * LP#1103459 (active ip collector does not detect that it is running)
  * LP#1103505 (arnold crashes on manual detention)
  * LP#1103923 (vlan view breadcrumbs missing)
  * LP#1103926 (Unhandled errors in eventengine topology evaluation cause events
                to be ignored)
  * LP#1103929 (Netbox.up winds up out of sync with actual alert-based box
                state)

Version 3.13.0b1
(released 14 Dec 2012)

 User-visible features and improvements:

  * The eventEngine has been rewritten to Python. This was the last remaining
    Java component of NAV, meaning Java is no longer needed for installing and
    running NAV.

  * VLANs are now searchable from the Navbar.

  * IPv4, IPv6 and MAC host counts for each VLAN is now graphed over time.

  * NAV is now able to detect and graph data from sensors on Cisco Nexus
    devices.

  * Maintenance tasks can now be configured to end automatically when all
    components involved in the task are up.

  * IP Devices that are down can be placed on immediate maintenance until up
    again directly from the status page.

  * Subscriptions to MAC address prefixes are now possible in Macwatch. Use
    with caution!

 Fixes:

  * LP#305435  (Sort by "Start time" or "End time" in machinetracker)
  * LP#305441  (Button for "Put on maintenance immediately")
  * LP#317800  (Color gradient to express utilization of IPv6 subnets)
  * LP#341703  (Manual detention does not pursue client)
  * LP#361530  (Arnold: Predefined detention does not exponentially increase
                detentions)
  * LP#744932  (Arnold should give warning if snmp write is not configured)
  * LP#833959  (make install overwrites nav.conf and db.conf)
  * LP#922793  (Possibility to set end time = "until device is up again " in
                maintenance)
  * LP#961097  (Don't list cancelled maintenance tasks in active list)
  * LP#961100  (Show component details in maintenance task list when there is
                only a single component)
  * LP#1057509 (Mouseovers with number of active IPv6 addresses in Subnet
                Matrix)
  * LP#1057511 (Get sensor information from CISCO-ENTITY-SENSOR-MIB)
  * LP#1062130 (NAV should graph IP address usage per prefix)
  * LP#1069773 (macwatch should be able to look for MAC address prefixes too)

 
Version 3.12.4
(released 06 Dec 2012)

 Bugfixes:

  * LP#744963  (generate short interface names in ip dev info when necessary)
  * LP#1074323 (Machine tracker crashes on partial subnet search)
  * LP#1076913 (cricket-config is not updated on update)
  * LP#1077881 (snmpoid octets should be bytes/s not bytes)
  * LP#1077949 (ipdevinfo helper functions crash on invalid input)
  * LP#1078259 (templatetag add_interval does not exit cleanly on error)
  * LP#1078292 (ipdevpoll job logger needs to log interval for manual jobs)
  * LP#1079088 (logengine crashes on syslog entries from a Cisco ASA device)
  * LP#1080663 (ipdevinfo netbox overview does not display edge netboxes)
  * LP#1080727 (portadmin does not follow organization hierarchy correctly)
  * LP#1082381 (ipdevpoll oidprofiler sets unsupported when value=0)
  * LP#1085826 (portadmin shows wrong available vlans)

Version 3.12.3
(released 01 Nov 2012)

 Bugfixes:

  * LP#343857  (Invalid IP in subnet matrix)
  * LP#1052907 (Threshold configurator does not indicate the unit/scale of a
                metric when editing a threshold)
  * LP#1062230 (Removing a threshold doesn't clear an active threshold alert)
  * LP#1062236 (PSU alarms don't show up on Status page)
  * LP#1063728 (TemplateSyntaxError at /info/)
  * LP#1068097 (navtopology crashes on CDP data from Cisco Switch Clustering)
  * LP#1069688 (datasources have no default unit)
  * LP#1069751 (Subnet matrix crash on scope with only a few large subnets)
  * LP#1070798 (spaces in search words in navbar are not trimmed)
  * LP#1070846 (ipdevinfo crashes when searching for netbox that does not exist)

Version 3.12.2
(released 18 Okt 2012)

 Bugfixes:

  * LP#1052902 (linkState remains unresolved after links comes back up)
  * LP#1052906 (Cannot add thresholds with decimals)
  * LP#1057403 (cricket sensor module does not clean up old config)
  * LP#1057514 (Removed PSUs and fans don't disappear from NAV)
  * LP#1060974 (Web interface crash when PySNMP-SE is not installed)
  * LP#1061518 (Room view "last seen" search needs label to identify unit/scale)
  * LP#1061520 (The ipdevpoll job "logging" should be renamed to "ip2mac")
  * LP#1061521 (The "lastupdated" report is horribly broken)
  * LP#1061526 (The ipdevinfo job listing should include interval information)
  * LP#1061529 (Ipdevinfo "recent alerts" tab should indicate unresolved alerts
                by changing colour)
  * LP#1061532 (My SMS list should sort the newest messages first)
  * LP#1061595 (Machine Tracker no longer accepts a prefixid argument)
  * LP#1065442 (Search for ip or id in navbar does not work)
  * LP#1065464 (Searching for a partial ip in navbar crashes the site)

Version 3.12.1
(released 27 Sep 2012)

 Bugfixes:

  * LP#1046221 (SshChecker.py only works for IPv4)
  * LP#1046777 (no breadcrumb on seeddb IP Device)
  * LP#1050890 (info/room - roomid with spaces crashes room listing)
  * LP#1050905 (room view port ordering in netbox interfaces is wrong)
  * LP#1051869 (Netmap selected node elink renders incorrect)
  * LP#1051878 (Netmap last updated field for selected netbox)
  * LP#1052435 (Netmap crashes NAV if install has old simplejson library)
  * LP#1052436 (Netmap fails reading request body on django>=1.4)
  * LP#1052804 (NoReverseMatch error on multiple pages when adding IPv6 host
                with no DNS name)
  * LP#1052885 (snmpAgentState alert is not resolved when SNMP is deconfigured
                for device)
  * LP#1052893 (When adding an alert subscription, it's impossible to see which
                addresses are Jabber addresss and which are e-mail)
  * LP#1052898 (No fan or PSU-related alarms are ever posted)
  * LP#1053866 (newest instead of oldest entries are trimmed from the ipdevpoll
                job log table)
  * LP#1053961 (Netmap algorithm state indicator is slow)
  * LP#1054091 (netmap save as dialog does not follow NAV's palette)
  * LP#1055586 (ipdevpoll aborted due to plugin failure: tuple index out of
                range)
  * LP#1057366 (Netmap should warn IE users about min. version)
  * LP#1057373 (Netmap traffic gradient enhancements)
  * LP#1057374 (Netmap renders wrong linkload color for 0%)

Version 3.12.0
(released 13 Sep 2012)

 User-visible features and improvements:

  * The Netmap Java applet has been rewritten in JavaScript, with many
    improvements, including, but not limited to, saveable map layouts and VLAN
    topology tracing.  Layer 2 and layer 3 maps are now separate, and
    elinks/peers can optionally be displayed on L3.

  * Searches in the navbar will now return results from rooms and interfaces,
    as well as IP devices.

  * New room view with powerful port overview, enabling sorting, filtering and
    exporting information to CSV files.

  * IP Device Info has been cleaned up, now with more information,
    navigateable via a tabbing interface.

  * A map of registered room locations with status indicators can now be
    embedded in the main page by removing the commented-out sections of the
    `welcome-registered.txt` file.

  * IPv6 traffic counters for router interfaces. Vendor support for this seems
    dismal at the moment, so keep nagging for software updates!  If upgrading
    from previous NAV versions, new cricket configuration templates need to be
    copied; please read the release notes.

  * ipdevpoll now supports both VRRP and HSRP.

  * The maximum number of concurrent collection jobs in an ipdevpoll process
    can now be configured, which is useful in situations where the process
    runs out of resources such as file descriptors.

  * ipdevpoll job runs are now all logged to the database, enabling more
    details and analysis of job statuses in the web interface.  ipdevinfo will
    now display a timestamp for each of the configured jobs, complete with
    status indicators and warnings for jobs that may be overdue.

  * The Maintenance and Messages tool have been migrated from mod_python to
    Django, and especially the former has received some improvements along the
    way.

 Bugfixes:

  * LP#736825  (Replace ip-hostname search in toolbar with a more generic
                searchbox)
  * LP#1009497 (Forward slashes in location names crash SeedDB)
  * LP#1039490 (Mixed IPv4 and IPv6 elinks are mis-labeled as lans)
  * LP#1040043 (Incorrect layer 2 topology in networks with VRRP routers)
  * LP#1043791 (MAX_CONCURRENT_JOBS needs to be configurable)
  * LP#1044321 (SNMP timeout value is not respected during Cisco community
                indexing)
  * LP#1046227 (Django >= 1.2 deprecation warnings)


Version 3.11.6
(released 17 August 2012)

 Bugfixes:

  * LP#1023567 (ipdevpoll logging system uses too many resources)
  * LP#1027051 (ipdevpoll is not able to gather ARP and ND data from h3c/hp
                devices configured in IRF)
  * LP#1034864 (serial numbers disappear in NAV 3.11.5)
  * LP#1036656 (ipdevinfo only lists uplinks for switches)
  * LP#1037059 (CDP neighbors reported with IP=0.0.0.0 are mis-identified)
  * LP#1037460 (Cisco switch ports disappear in NAV 3.11.5)
  * LP#1037533 (ifAlias is not updated on changes)


Version 3.11.5
(released 21 June 2012)

Bugfixes:

  * LP#722561  (Netmap:incorrect link load info)
  * LP#1009002 (Unknown orgid parsed from router port description causes
                ipdevpoll inventory job to fail)
  * LP#1010013 (KeyError in ipdevpoll interfaces plugin on devices that have no
                network interfaces)
  * LP#1010018 (IndexToIpException in ipdevpoll Prefix plugin)
  * LP#1012001 (ipdevpoll inventory job fails on WeatherGoose device)
  * LP#1012032 (ipdevpoll inventory job crashes on devices reporting invalid IP
                address netmasks)
  * LP#1012034 (Unknown usageid parsed from router port description causes
                ipdevpoll inventory job to fail)

 Various performance-related improvements:

  * More tweaks to avoid producing unnecessary SNMP queries.

  * Switch port detection on Cisco equipment has been improved


Version 3.11.4
(released 31 May 2012)

 Bugfixes:

  * LP#644155 (Network Explorer never returns response to some searches)
  * LP#912276 (Device History Request-URI Too Large)
  * LP#996955 (All sensor stats are named "Sensor", and clutter the ipdevinfo
               view)
  * LP#997008 (Failed ipdevpoll jobs aren't properly rescheduled)
  * LP#997606 (add option to run each ipdevpoll job type in separate process)
  * LP#997980 (bad MAC for IPv6 addresses from Catalyst 6500)
  * LP#999606 (dhcping is not documented as requirement for DHCP service
               monitor)

 Various performance-related improvements:

  * Internal caching of collected SNMP variables pr. ipdevpoll SNMP session.

  * Various tweaks to avoid producing unnecessary SNMP queries.

  * Added database indexes for some potentially slow and frequently used
    queries.

  * Added ipdevpolld multiprocess option to run each job type as separate
    subprocess (enabling this will consume up to 60 PostgreSQL connections, be
    warned!)

  * An -n option was added to ipdevpolld. Used in combination with the -J
    option, ipdevpoll will run a single job for a single netbox as a
    foreground process.

  * When new jobs are added to the internal ipdevpoll job queues, boxes are
    prioritized in ascending order of last update time.  I.e. ipdevpoll will
    run jobs first for boxes that are new or haven't completed an inventory
    job in a long time.


Version 3.11.3
(released 03 May 2012)

 Bugfixes:

  * LP#912217 (Breadcrumb path missing from Alert Profiles My SMS view)
  * LP#912763 (Alert Profile filter form cannot display more than 300 rooms)
  * LP#929375 (Status page needs an "SNMP Agents Down" listing)
  * LP#929376 (Status page needs a "Links Down" listing)
  * LP#955794 (geomap variant normal, does not finish loading map, and shows no
               rooms or links)
  * LP#961221 (Maintenance task cancel action still visible on cancelled tasks)
  * LP#961996 (Geomap CPU load indication is always red)
  * LP#962087 (IP-hostname search in toolbar translates all numbers as IP-
               addresses)
  * LP#962093 (Report CSV export crashes on non-ASCII data)
  * LP#962146 (Faulty SNMP agent implementations crash SeedDB)
  * LP#965147 (Want clickable "function" column in Reports)
  * LP#965149 (Invalid link to function in Server report)
  * LP#966063 (prefix report, missing argument to machinetracker)
  * LP#966072 (invalid link in Usage report)
  * LP#978618 (KeyError in ipdevpoll psu plugin)
  * LP#979754 (scope prefix is overwritten by lan prefix)
  * LP#983737 (ipdevpoll cam plugin TypeError crash)
  * LP#991714 (Requiring group membership makes LDAP authentication crash for
               first time users)
  * LP#993932 (ipdevpoll LLDP plugin MultipleObjectsReturned exception)

Version 3.11.2
(released 12 Apr 2012)

 Bugfixes:

  * LP#939429 (throttle linkState events)
  * LP#962939 (navtopology crashes when router trunks exist)
  * LP#965972 (neighbor identification via sysname is case sensitive)
  * LP#968917 (ipdevpoll UnicodeDecodeError when storing unidentified LLDP
               neighbors)
  * LP#969069 (ipdevpoll.log fills up with snmp_open errors)
  * LP#972211 (Switch ports not discovered on Gbe2c switches)
  * LP#972363 (statically configured bridge forwarding entries aren't collected
               for machine tracking)
  * LP#972442 (ipdevpoll profiling job crashes with IntegrityError)
  * LP#979737 (throttle snmpAgentState events)
  * LP#979791 (ipdevpoll LLDP plugin crash with AttributeError)

Version 3.11.1
(released 22 Mar 2012)

 User-visible features and improvements:

  * Unrecognized neighbors report is now back, with improved information and
    populated with source data from both CDP and LLDP.

  * Running out of available file descriptors while opening SNMP sockets is
    logged more informatively.

  * ipdevpoll will not run jobs unnecessarily for devices whose SNMP agents
    are known to be down.

 Bugfixes:

  * LP#890142 (sysname is not updated from DNS for non-SNMP devices)
  * LP#953967 (Don't store router port addresses for shutdown ports)
  * LP#954766 (CDP plugin crashes with AttributeError on some devices)
  * LP#955087 (Geomap fails to draw map after OpenStreetMap shut down tiles@home
               server)
  * LP#955789 (sc.03.11.0004.sql fails on PostgreSQL 9)
  * LP#955808 (navtopology ValueError: need more than 1 value to unpack)
  * LP#955861 (ipdevpoll topo job IntegrityError)
  * LP#956772 (navtopology doesn't delete unused vlan records)
  * LP#956904 (ipdevpoll creates unusable Vlan records)
  * LP#956910 (ipdevpoll is unable to detect cisco router trunks properly)
  * LP#956955 (mcc.py creates sensors configuration for netboxes that have no
               SNMP community)
  * LP#959081 (Error in IP filter causes AlertEngine to crash)
  * LP#959156 (ipdevpoll AttributeError: LoggerAdapter instance has no attribute
               'warn')
  * LP#961123 (ipdevpoll topo job UnboundLocalError in neighbor processing)
  * LP#961206 (Non-conformance to IPV6-TC in IPV6-MIB causes inventory job
               crash)
  * LP#961238 (ipdevpoll topo job crash when storing blocked ports for some
               Procurve switches)
  * LP#961566 (FieldDoesNotExist error in ipdevpoll: ifoperstatus_change)
  * LP#961573 (ipdevpoll ValueError: u'1.3' is not a valid sysObjectID)

Version 3.11.0
(released 08 Mar 2012)

 User-visible features and improvements:

  * LLDP support for improved topology detection.

  * getBoksMacs replaced by ipdevpoll plugins in `topo` job.

  * Q-BRIDGE-MIB now also used when collecting switch forwarding tables,
    meaning improved machine tracking data for switch vendors like HP, Juniper
    and Alcatel.

  * The Machine Tracker's IP search form has consolidated the `To` and `From`
    IP address search fields into a single `IP Range` search field with
    extended search syntax for ranges of IP addresses.  See LP#643544 for
    details.

  * ipdevpoll can now be made to run single job configurations from
    ipdevpoll.conf, to run in the foreground, and to log to stderr instead of
    its log file.

  * ipdevpoll will reset its log levels from logging.conf upon receiving a
    SIGHUP signal.

  * ipdevpoll will log the currently active polling jobs upon receiving a
    SIGUSR1 signal.


Version 3.10.4
(released 08 Mar 2012)

 Bugfixes:

  * LP#947080 (Netbox attributes aren't updated when modules are found)

Version 3.10.3
(released 01 Mar 2012)

 Bugfixes:

  * LP#906849 (Status page does not show current IP devices down)
  * LP#936926 (mcc registers sensors RRD files in wrong directory)
  * LP#937622 (a device's supported snmp version is never updated)
  * LP#937677 (type, device and various other attributes aren't updated)

Version 3.10.2
(released 09 Feb 2012)

 Bugfixes:

  * LP#258298 (Service alerts aren't closed on service deletion)
  * LP#392022 (Incorrect IPv4 net address prefix link in Subnet matrix)
  * LP#744930 (vlan report for closed vlans is empty)
  * LP#744933 (IP range searches in radius accounting tool ignores timestamp)
  * LP#912210 (pping crashes when its PID is >= 32768)
  * LP#912219 (Network explorer incomplete domain names)
  * LP#920882 (moduleDown alerts reference affected module only as "$module")
  * LP#920886 (Status page doesn't show modules down)
  * LP#922566 (SQL syntax errors from getBoksMacs on PostgreSQL 9.1)
  * LP#922586 (Cisco 1900 switches cause getBoksMacs SNMP walks to go into
               infinite loops)
  * LP#922616 (report system behaves badly if accessed without a trailing slash
               in url)
  * LP#923641 (Fan outage on HP devices never reported)
  * LP#925928 (HP Virtual Connect Ethernet modules report crazy MAC addresses,
               making getBoksMacs spew SQL errors)
  * LP#925956 (link from organization report to prefix report crashes report
               page)
  * LP#928754 (Installing database on PostgreSQL 9 fails)


Version 3.10.1
(released 05 Jan 2012)

 Bugfixes:

  * LP#903096 (Ampersand in organization id crashes ipdevinfo)
  * LP#904605 (netboxinfo subcat column links to a failing page)
  * LP#906763 (SyntaxError in powersupplywatch.py on Python < 2.6)
  * LP#906845 (Status on front page shows device on maintenance as down)
  * LP#906850 (Alert Profiles NoReverseMatch error under Django 1.3)
  * LP#907193 (COMMIT/ROLLBACK error after deleting device (Django 1.3))
  * LP#907204 (seeddb crashes while adding an already existing switch)
  * LP#907741 (NAV 3.10 pping inaccurately reports multitudes of devices as down
               when pinging self)
  * LP#907772 (navtopology crashes with TypeError)
  * LP#910849 (ipdevpoll wastes time and I/O bandwidth with unnecessary SQL
               UPDATEs)
  * LP#910855 (navtopology doesn't avoid multiple instances)
  * LP#911684 (radius accounting log crashes when searching)
  * LP#911786 (servicemon stops sending events)


Version 3.10.0
(released 16 Dec 2011)

 User-visible features and improvements:

  * VLAN subtopology detection has been rewritten to Python. The old
    networkDiscovery Java program is now deprecated.

  * Alerts when SNMP agents stop responding.

  * Alerts on power failure SNMP traps from UPS units. UPS-MIB (RFC 1628) and
    proprietary MIBs from Eaton Corporation, APC and MGE are supported.

  * Configurable port link status monitoring and alerting in ipdevpoll,
    independent of SNMP trap configuration.

  * Alerts on redundant power supply and fan failures on Cisco and HP devices.

  * Statistics from all environment sensors (such as temperature, humidity,
    light, sound, etc.) detectable through either ENTITY-SENSOR-MIB (RFC
    3433), CISCO-ENVMON-MIB or IT-WATCHDOGS-MIB (IT Watchdogs WeatherGoose)
    are now collected via Cricket.

  * pping can now ping IPv6 hosts.

  * ipdevinfo and Machine Tracker now perform bulk DNS lookups in parallel,
    improving page load times when DNS is slow.

 Bugfixes:

  * LP#744940 (geomap should default to a sensible start map)
  * LP#894727 (No server software versions since NAV 3.5)


Version 3.9.4
(released 16 Dec 2011)

 Bugfixes:

  * LP#898992 (ipdevinfo displays all ports as blocking whereas stpblock report
               confirms that they're not)
  * LP#900723 (No SW version on Cisco 4506E L3 switch)
  * LP#900779 (smsd crashes when discarding non-dispatchable messages with non-
               ASCII chars)
  * LP#901623 (mcc does not update maximum threshold value for interfaces)
  * LP#903128 (servicemon/pping opens a new connection on any database error)
  * LP#903681 (room report should include position)
  * LP#904178 (smsd removes permanently failed dispatchers even when it should
               ignore permanent failures)

Version 3.9.3
(released 01 Dec 2011)

 Improvements:

  * Using the `-d` option with cleanrrds.py will now also remove references to
    stale availability and response time RRD files from NAV's database.  This
    should help against the "Availability: N/A" issue seen by some in
    ipdevinfo, whereas bugfixes to pping should prevent it from creating new
    entries while leaving stale ones in the future.

 Bugfixes:

  * LP#586334 (HTTPS service checker doesn't work with Python 2.6)
  * LP#744958 (ranked stats config file should default to mbit/s)
  * LP#888056 (MacWatch GUI crashes if the input of the MAC address is invalid)
  * LP#891542 (Add option to make smsd ignore "permanent" dispatch errors)
  * LP#891568 (logengine cron mail complains: global name 'ENOENT' is not
               defined)
  * LP#893591 (pping crashes when rrd files already exist)
  * LP#897175 (ipdevpoll stops polling a device whose type is yet unregistered)
  * LP#897194 (NameError when adding IP device in SeedDB)
  * LP#898128 (Trying to seed - when going to USAGE crash)


Version 3.9.2
(released 17 Nov 2011)

 Bugfixes:

  * LP#300708 (Improve the link up/down trap plugin to include description)
  * LP#338696 (Postgresql service checker is actually a port checker)
  * LP#787957 (No trunk information on H3C switches)
  * LP#802408 (Lowercase cricket rrd file not found when sysname has uppercase
               letters)
  * LP#854696 (Adding a new filter or new filter group in Alert Profiles fails)
  * LP#858055 (Creating a new maintenance task with ÆØÅ in description fails)
  * LP#862208 (No cricket stats for directories "routers" and "switches" in
               cricket)
  * LP#865292 (HTTP service checker ignores query string)
  * LP#890190 (linkstate trap handler does not work)
  * LP#890607 (Set supervisor SW version as chassis SW version on Cisco devices)
  * LP#891090 (pping creates multiple RRD files for same data, causing ipdevinfo
               to display availability as N/A)


Version 3.9.1
(released 12 Aug 2011)

 Bugfixes:

  These two bugs were actually fixed in 3.9.0, but were omitted
  from the changelog:

  * LP#737102 (Trying to add a prefix that already exists yields an
               error, but an entry (without the prefix) is added to 
               vlan-table)
  * LP#771677 (the delete button on seeddb/prefix is missing)


  * LP#643469 (Status history link URL is ridiculously long)
  * LP#643472 (Device history search results lack context)
  * LP#643544 (Partial fix for: Flexibility when entering ip address in 
               machine tracker)
  * LP#726545 (SeedDB should verify SNMP write community)
  * LP#751302 (Change the name for prefix matrix to "Subnet matrix")
  * LP#754602 (seeddb: improve Move Selected)
  * LP#790178 (pping can crash if clock is adjusted backwards)
  * LP#804869 (Interface-URL in 'machinetracker' yields 404)
  * LP#817201 (network discovery vlan index fault)


Version 3.9.0
(released 01 Jul 2011)

 User-visible features and improvements:

  * WeatherGoose snmptrapd plugin now also supports WeatherGoose II traps.
  * Added portname information to port listings in Arnold.

 Bugfixes:

  * LP#736905 (Changing a vendor id creates a new vendor instead)
  * LP#749376 (Seed DB: Bulk import for room should require location and allow
               position)
  * LP#787986 (No information collected for devices of unknown type)
  * LP#789005 (Config option for portadmin to turn off authorization)
  * LP#790600 (ARP records aren't closed when router goes down)
  * LP#791146 (oidprofiler job fails under TwistedSNMP)
  * LP#791150 (ipdevpoll doesn't work with pynetsnmp installed on Debian Lenny)
  * LP#791222 (ipdevpoll fails under pynetsnmp 0.28.8 / Debian Lenny)
  * LP#794511 (navtopology crashes with error "can't adapt")
  * LP#797143 (unrecognizedCDP report links to removed ipinfo app)
  * LP#797576 (web login crashes on first-time login for LDAP user)
  * LP#798146 (Lots of data aren't collected when using TwistedSNMP)


Version 3.9.0b1
(released 20 May 2011)

 User-visible features and improvements:

  * NAV's threshold monitoring feature has finally been completed - Threshold
    Manager is a new web tool that allows adjusting threshold values for
    individual statistical data sources.  Alerts generated by the threshold
    monitor can be subscribed to in users' alert profiles.

  * MAC Watch is a new web tool that maintains a watch list of MAC addresses.
    Whenever a watched MAC address appears on your network, NAV will send an
    alert that can be subscribed to.

  * ipdevpoll can now retrieve VLAN configuration from Extreme Networks
    devices.

  * ipdevpoll can now optionally use the pynetsnmp library as an alternative
    to the TwistedSNMP/PySNMP combination.  pynetsnmp is a ctypes binding to
    the well-known NetSNMP library, and should noticeably improve performance
    if used.

  * Layer 2 topology discovery has been rewritten from scratch, due to both
    problems with the results of the old discovery code and problems with
    maintaining the old code.

 Bugfixes:

  * LP#739718 (ifName should be derived from baseport number if not available)


Version 3.8.6
(released 20 May 2011)

 Bugfixes:

  * LP#777821 (ipdevpoll crash on IPv4 addresses in IP-MIB::ipAddressTable)
  * LP#778422 (No router addresses collected on a Cisco Nexus 7000)
  * LP#782161 (Only IPv6 client addresses collected on some routers)

Version 3.8.5
(released 14 April 2011)

 Bugfixes:

  * LP#745616 (edit vlan in seeddb needs improvement)
  * LP#745620 (change text descriptions in seeddb)
  * LP#746381 (Add a report to display all collected interfaces, regardless of
               type)
  * LP#747104 (Missing interfaces are left lingering in the database)
  * LP#748852 (Avoid using the word "handler" in SeedDB/Service)
  * LP#749502 (Seed DB: Indicate required fields with an asterisk)
  * LP#751310 (Not possible to add a function when adding a new ip device)

Version 3.8.4
(released 31 March 2011)

 Bugfixes:

  * LP#415376 (Log more info about cause of blacklisting alertengine plugins)
  * LP#723362 (Edit IP Device - feature request for delete button)
  * LP#726545 (SeedDB should verify SNMP write community)
  * LP#735513 (seeddb room main view missing position column)
  * LP#735514 (Configuring VLAN on a Cisco switch gives SNMP error)
  * LP#735516 (parentheses shouldn't be required for geo coordinates in SeedDB)
  * LP#735519 (Modulecount link from type report fails)
  * LP#735935 (Missing columns and wrong column titles in SeedDB's IP Device
               list)
  * LP#735958 (Arnold crashes when deleting a quarantine vlan)
  * LP#736899 (PortAdmin cannot find VLANs on Cisco switches if vendor id has
               changed to anything but lowercase 'cisco')
  * LP#738609 (Intermittent EOFError in web pages)
  * LP#740017 (crash when attempting to create alert profile from template)
  * LP#740849 (inventory job keeps going on after device removal from seeddb)
  * LP#741573 (t1000.py KeyError crash when following up detentions)
  * LP#744839 (Login page crash when LDAP manager_password contains % chars)


Version 3.8.3
(released 15 March 2011)

 Bugfixes:

  * LP#730524 (ipdevpoll oidprofiler says all OIDs are a match)
  * LP#731252 (ipdevpoll leaks memory on database exceptions)
  * LP#731318 (radius accounting page crashes when user has non-ASCII  chars in
               username)
  * LP#733115 (pping crashes when re-creating RRD files)
  * LP#733152 (inventory job fails on IntegrityError on internal module swap)
  * LP#735365 (Cannot add top-level organizations)


Version 3.8.2
(released 3 March 2011)

 - This maintenance release fixes compatibility with newer versions of Django
   and Cheetah.

 - Changelog for 3.8.1 forgot to mention the addition of a new "offline
   devices" report.  The report lists serial numbers of devices known to NAV,
   but now appear to have been shelved.

 - NOTE: Users on upgraded installations should update their status
   preferences.  A missing setting in the default preferences assigned to all
   new users would cause the status system to not display devices on
   maintenance in the "maintenance" section unless they were actually down or
   in shadow (as described in LP#723688). 

   After the upgrade, go to `Status` -> `Preferences` -> `IP Devices on
   Maintenance` and add `Up` to the list of states to display.  This choice
   was previously not enabled.

 Bugfixes:

  * LP#591602 (Endtime in maintenance period overwritten by a shorter
               maintenance period)
  * LP#720669 (can't add components to maintenance task when existing
               components have been deleted)
  * LP#721270 (CSRF Verification Fails on Django 1.2)
  * LP#721273 (Multiple NAV pages crash on non-ASCII chars under Cheetah 2.4)
  * LP#723619 (Maintenance crashes when adding multiple netboxes to a task)
  * LP#723688 (Status doesn't show devices on maintenance)
  * LP#724266 (MachineTracker inactive search says all IPs are inactive)
  * LP#724322 (netbox.uptodate is not altered when saving in seeddb)
  * LP#726402 (Rooms should be listed alphabetically when editing IP devices)
  * LP#726472 (portadmin should report error when snmp write is not available)
  * LP#726524 (prefix net type classification may be wrong on first discovery)
  * LP#728336 (`nav version` cannot find version information in NAV 3.8)


Version 3.8.1
(released 17 February 2011)

 Bugfixes:

  * Various problems with the 3.8 build/install system, discovered during
    Debian packaging.

  * LP#618555 (alert addresses are not validated by alert profiles ui)
  * LP#646708 (ipdevpoll fails to shutdown)
  * LP#667771 (LDAP fallback to local password authentication regression)
  * LP#715801 (Wrong gwcount in prefix report)
  * LP#715807 (Prefix net types are wrongly classified when single router has
               multiple addresses)
  * LP#715851 (Missing config files during 3.8.0 install)
  * LP#717144 (problem adding position cords on room)
  * LP#719232 (AlertEngine crash error: filter() argument after ** must be a
               dictionary)
  * LP#720024 (logengine crashes when message contains : characters)


Version 3.8.0
(released 3 February 2011)

 User-visible features and improvements:

  * The database schema can now be kept updated automatically using the new
    `syncdb.py` program. Please see the `NOTES` file, and run the program as
    soon as you've upgraded.

  * NAV can now configure descriptions and access VLANs on your switch ports
    when an SNMP write community is set for a switch.  This functionality is
    accessible through the IP Device Info tool.

  * SeedDB has been rewritten to use the Django framework (and has
    subsequently been reduced from nearly 5000 lines of spaghetti code to just
    below 2000 maintainable lines).

  * The number of concurrent ipdevpoll jobs can now be limited on a per-job
    basis, to ease the load on your system if so desired. See the annotated
    `ipdevpoll.conf` file.

 Bugfixes:

  * LP#643550 (Include ipdevinfo links in switch search in machine tracker)
  * LP#545029 (SmbChecker runs out of available file descriptors)


Version 3.7.4
(released 27 January 2011)

 Bugfixes:

  * LP#645892 (report: csv export does not export full report)
              This wasn't properly fixed in 3.6.0.
  * LP#702796 (Syntax error in HttpChecker.py)

Version 3.7.3
(released 13 January 2011)

 Bugfixes:

  * LP#537220 (logengine ignores seconds from timestamps)
  * LP#562242 (Prefix matrix crashes when viewing IPv6 scope)
  * LP#689629 (ipdevinfo crashes on IP addresses on VLANs that have no VLAN ID)
  * LP#691571 (old serial no association should be cleared when ip device is
               replaced with new hardware)
  * LP#692580 (delete location crashes)
  * LP#692997 (Machine tracker crashes due to limitations in allowed interface
               names)
  * LP#701451 (snmptrapd fails to decode certain SNMPv1 traps)
  * LP#701453 (snmptrapd fails to parse SNMPv2 traps from WeatherGoose)
  * LP#702257 (alertengine crashes after alert profile is deleted)

 Improvements:

  * if loglevels are set to DEBUG, ipdevpoll will now log full details of
    stackframes when unhandled errors occur.

Version 3.7.2
(released 23 December 2010)

 Bugfixes:

  * LP#586334 (HTTPS service checker doesn't work with Python 2.6)
  * LP#649761 (ipdevinfo does not show router port IPs/prefixes)
  * LP#649767 (ipdevpoll should be able to exclude prefixes via configuration)
  * LP#692959 (ipdevpoll doesn't delete extinct router addresses)


Version 3.7.1
(released 07 December 2010)

#####################################################################
##  WARNING  WARNING  WARNING  WARNING  WARNING  WARNING  WARNING  ##
#####################################################################
##                                                                 ##
## This release fixes bugs in the NAV database schema. If you are  ##
## upgrading from a previous release you also need to upgrade your ##
## schema. For information on how to do this, please take a look   ##
## in doc/sql/upgrades/README .                                    ##
##                                                                 ##
#####################################################################

 Bugfixes:

  * LP#674433 (ipdevpoll: local variable 'obj_model' referenced before
               assignment)
  * LP#674466 (Room coordinates can't be edited in NAV 3.7.0)
  * LP#675532 (ipdevinfo crash on Nortel interfaces)
  * LP#675543 (ipdevinfo crash: could not identify an ordering operator for
               type point)
  * LP#678436 (SeedDB crashes on unknown IntegrityErrors during delete)
  * LP#686435 (Queued alerts prevent IP devices from being deleted)

  * The installation documentation had grown stale and has now been revised.


Version 3.7.0
(released 11 November 2010)

#####################################################################
##  WARNING  WARNING  WARNING  WARNING  WARNING  WARNING  WARNING  ##
#####################################################################
##                                                                 ##
## This release makes changes to the NAV database. If you are      ##
## upgrading from a previous release you also need to upgrade your ##
## database schema. For information on how to upgrade the database ##
## schema, please take a look in doc/sql/upgrades for more         ##
## information.  See also the release NOTES for upgrade info.      ##
##                                                                 ##
#####################################################################

 Features:
  * Geomap is a new tool that displays a network traffic map geographically,
    using OpenStreetMap data.
  * LDAP authentication now also works for Active Directory.
  * The user administration tool allows administrators to act as other users in
    the web interface, useful for troubleshooting alert profiles or privilege
    issues.
  * ipdevpoll now enables the psyco JIT-optimizing compiler if available.
  * New "Direct neighborship candidates" report, useful for debugging issues
    with topology detection.

 Bugfixes:
  * LP#671385 (ipdevpoll - DataError: invalid byte sequence for encoding
               "UTF8": 0x89)
  * LP#672444 (SeedDB crash when updating IP device whose serial has changed to
               a duplicate)
  * LP#666195 (Arnold error on port quarantine)


Version 3.6.3
(released 04 November 2010)

 This release fixes a regression introduced by version 3.6.2.

 Bugfixes:

  * LP#670947 (logengine crashes and spams admin once every minute)

Version 3.6.2
(released 04 November 2010)

 Bugfixes:

  * LP#609105 (Alertengine mailbombs error with insufficient info)
  * LP#638745 (logengine: TypeError: int argument required)
  * LP#666761 (ipdevpoll integrity error on serial number conflicts)
  * LP#667182 (MachineTracker details link leads to 404 Page Not Found)
  * LP#670817 (SeedDB crash when editing services)
  * LP#670832 (dump.py crashes when attempting to dump obsolete product table)
  * LP#670833 (dump.py produces invalid prefix dump)

Version 3.6.1
(released 25 October 2010)

#####################################################################
##  WARNING  WARNING  WARNING  WARNING  WARNING  WARNING  WARNING  ##
#####################################################################
##                                                                 ##
## This release makes changes to the NAV database. If you are      ##
## upgrading from a previous release you also need to upgrade your ##
## database schema. For information on how to upgrade the database ##
## schema, please take a look in doc/sql/upgrades for more         ##
## information.  See also the release NOTES for upgrade info.      ##
##                                                                 ##
#####################################################################

 Features:

  * ipdevpoll does not unnecessarily use database transactions any more.

 Bugfixes:

  * LP#656870 (report cells that were previously empty now say "None")
  * LP#658251 (3.6.0 mcc character encoding)
  * LP#659012 (ipdevpoll errors on non UTF-8 or ASCII in user-configured values)
  * LP#659196 (ipdevpoll IntegrityError: null value in column "ifindex"
               violates not-null constraint)
  * LP#659760 (mcc creates invalid config for interfaces with spaces in name)
  * LP#659786 (smsd gammudispatcher UnicodeDecodeError)
  * LP#660975 (ipdevpoll removes sysname when reverse lookup contains no PTR
               records)
  * LP#660992 (AlertEngine crashes with message: 'NoneType' object has no
               attribute 'end_time')
  * LP#660993 (smsd crashes on SIGHUP)
  * LP#661008 (Alert Profiles: Cannot add filter expressions that match text)
  * LP#661028 (Arnold crashes with 'ValueError: invalid literal' when blocking
               a mac address)

Version 3.6.0
(released 07 October 2010)

#####################################################################
##  WARNING  WARNING  WARNING  WARNING  WARNING  WARNING  WARNING  ##
#####################################################################
##                                                                 ##
## This release makes changes to the NAV database. If you are      ##
## upgrading from a previous release you also need to upgrade your ##
## database schema. For information on how to upgrade the database ##
## schema, please take a look in doc/sql/upgrades for more         ##
## information.  See also the release NOTES for upgrade info.      ##
##                                                                 ##
#####################################################################

 Features:

  * ipdevpoll performance gains.
  * more debug logging options for ipdevpoll time statistics and job status.
  * improved ipdevpoll handling of renumbered ifindexes.
  * more graceful handling of DNS errors in ipdevpoll dnsname plugin.

 Bugfixes:

  * LP#633126 (netmap shows wrong topology for switches)
  * LP#643340 (Schedule maintenance doesnt pick up boxname)
  * LP#643474 (Location context lost when refining device history search)
  * LP#644142 (Maintenance crash when adding location or room components)
  * LP#644985 (Netmap doesn't link properly to IP Device Info)
  * LP#645892 (report: csv export does not export full report)
  * LP#646602 (ipdevpoll fails on Python 2.4)
  * LP#646607 (Fatal UnboundLocalError in snmptrapd under Python 2.4)
  * LP#648658 (AttributeError at /status/ - nav-3.6.0b6)
  * LP#648687 (Netmap does not show link traffic in 3.6 betas)
  * LP#649624 (eventEngine InvocationTargetException)
  * LP#649635 (report crashes on international characters in org, location)
  * LP#649636 (Duplicate interfaces after upgrade disrupt ipdevpoll)
  * LP#649640 (Interfaces with migrated OSPF metrics cannot be deleted)
  * LP#650976 (ipdevpoll : Save stage failed with unhandled AttributeError)
  * LP#655564 (NameError at /ipdevinfo/svitsj.foo.tld/)
  * LP#656263 (getBoksMacs is unable to find interfaces corresponding
               to CDP data)

Version 3.6.0b6
(released 23 September 2010)

#####################################################################
##  WARNING  WARNING  WARNING  WARNING  WARNING  WARNING  WARNING  ##
#####################################################################
##                                                                 ##
## This release makes changes to the NAV database. If you are      ##
## upgrading from a previous release you also need to upgrade your ##
## database schema. For information on how to upgrade the database ##
## schema, please take a look in doc/sql/upgrades for more         ##
## information.  See also the release NOTES for upgrade info.      ##
##                                                                 ##
#####################################################################

 Bugfixes:

  * LP#590765 (Accounting log in radius-module crashes when clicking on
               details-link)
  * LP#627352 (mcc.py crashes with NameError)
  * LP#627358 (ipdevpoll crashes with TypeError on Python 2.4)
  * LP#628012 (ipdevpoll crashes with SyntaxError on Python 2.4)
  * LP#628023 (ipdevpoll crashes with TypeError during exception handling
               under Python 2.4)
  * LP#628058 (invalid link to netbox report from vendor report ipcount column)
  * LP#632289 (All modules listed as "None" in ipdevinfo)
  * LP#633974 (ipdevpoll IntegrityError when using uppercase in
               NTNU-convention router port descriptions)
  * LP#634944 (Maximum recursion depth exceeded in ipdevpoll)
  * LP#634951 (ipdevpoll exception logging masks unhandled exceptions' origin)
  * LP#634958 (ipdevpoll: object of type 'NoneType' has no len())
  * LP#639604 (ranked statistics ignores 64-bit traffic counters)
  * LP#641315 (portname search from report overview page fails)
  * LP#643381 (Changing user's name resets password)
  * LP#643467 (Color legend for switch port activity always says "30 days")
  * LP#644161 (Network Explorer search requests fail with
               AttributeError/FieldError)
  * LP#644219 (Netmap UnicodeDecodeError)
  * LP#644339 (Router port count in report to high)
  * LP#644340 (invalid link from report swport (Module-link))
  * LP#644342 (Failing search forms in report front page)
  * LP#645144 (Status page ERROR: operator does not exist: integer = text)

Version 3.6.0b5
(released 26 August 2010)

#####################################################################
##  WARNING  WARNING  WARNING  WARNING  WARNING  WARNING  WARNING  ##
#####################################################################
##                                                                 ##
## This release makes changes to the NAV database. If you are      ##
## upgrading from a previous release you also need to upgrade your ##
## database schema. For information on how to upgrade the database ##
## schema, please take a look in doc/sql/upgrades for more         ##
## information.  See also the release NOTES for upgrade info.      ##
##                                                                 ##
#####################################################################

 Features:

  * ipdevpoll:
    - properly handle IP device type changes.
    - improved vlan/prefix handling.
    - no longer idles forever inside database transactions.

 Bugfixes:

  * LP#562242 (Prefix matrix crashes when viewing IPv6 scope)
  * LP#595796 (csv export does not work)
  * LP#596863 (remove deprecated database table fields)
  * LP#601001 (prefix report from IP address scope breaks)
  * LP#603585 (Link to machine tracker from ipdevinfo missing)
  * LP#623826 (extract_cricket_oids crashes on parsing cricket-conf.pl)

  * Checkboxes in seeddb interface would never be checked as they should be on
    page loads.
  * After having introduced continuous integration into our workflow, many
    small problems have been detected and fixed.


Version 3.6.0b4
(released 08 July 2010)

 Features:
  * The SMS daemon will now increase the delay between retries when SMS
    dispatch fails.  This should decrease the amount of spam from smsd when
    there are transient GSM failures.
  * ipdevpoll will now naively report module outages.
  * On timeouts and failures, ipdevpoll will reschedule jobs within 60 seconds.

 Bugfixes:

  * LP#537166 (Community indexing used for non-Cisco devices)
  * LP#589046 (ranked statistics displays no message when no results were
               found)
  * LP#595797 (link incident count in avail report to incidents)
  * LP#596852 (extract_cricket_oids.py uses the first result for "gConfigRoot"
               even if it's a comment)
  * LP#597569 (servicemon continues to monitor services removed from SeedDB)
  * LP#598104 (non-django web systems missing account context objects in
               templates)
  * LP#598111 (login page doesn't do utf-8)
  * LP#598362 (cam table not equipped for module names, getBoksMacs fails on
               insert)
  * LP#598426 (arnold presents active as 9999-12-31 23:59:59)
  * LP#598437 (mcc.py fails to move rrd file)
  * LP#598508 (smsd dies because of incorrect DB API usage)
  * LP#599260 (getBoksMacs SQL syntax error during interface update)
  * LP#600193 (duplicate ifindexes on migrated data cause ipdevpoll job fail)


Version 3.6.0b3
(released 24 June 2010)

#####################################################################
##  WARNING  WARNING  WARNING  WARNING  WARNING  WARNING  WARNING  ##
#####################################################################
##                                                                 ##
## This release makes changes to the NAV database. If you are      ##
## upgrading from a previous release you also need to upgrade your ##
## database schema. For information on how to upgrade the database ##
## schema, please take a look in doc/sql/upgrades for more         ##
## information.  See also the release NOTES for upgrade info.      ##
##                                                                 ##
#####################################################################

 Bugfixes:

  * LP#338655 (DNS checker doesn't report version)
  * LP#502877 (Default Location and Organisation in install)
  * LP#567840 (missing alertmsg.conf for cisco AP trap)
  * LP#589033 (SQL syntax errors in Arnold)
  * LP#591671 (snmptrapd only supports pysnmp2)
  * LP#593555 (Setting for default smtp-server)
  * LP#593645 (Arnold sends all e-mail to author's hard-coded address)
  * LP#595943 (ipdevpoll IntegrityError on insert/update to vlan table)
  * LP#595944 (ipdevpoll TypeError: unsupported operand type(s) for /:
               'NoneType' and 'float')
  * LP#596813 (Adding a new netbox crashes)
  * LP#596841 (Multiple vlans returned on lookup cause ipdevpoll crash)
  * LP#596857 (ipv6 prefixes are not collected for some Cisco devices)
  * LP#597579 (db trigger causes deadlocks in ipdevpoll)
  * LP#597589 (ipdevpoll does not check for interface mac address validity)

Version 3.6.0b2
(released 10 June 2010)

  * LP#567840 (missing alertmsg.conf for cisco AP trap)
  * LP#588270 (Error: 'column "to_intefaceid" of relation "swp_netbox" does not
               exist' in getBoksMacs)
  * LP#588669 (Switch port statistics are lost on upgrade to NAV 3.6.0b1)
  * LP#588676 (migrate_cricket.py says "No such file", with no indication of
               what file is missing)
  * LP#588700 (snmptrapd dies when using psycopg 2.0.7)
  * LP#588742 (pysnmp2 and pysnmp-se conflict)
  * LP#589087 (getBoksMacs error: column "swportid" does not exist)
  * LP#589597 (ipdevpoll not installed during regular make install)
  * LP#590747 (ipdevpoll leaks memory)
  * LP#591244 (ipdevpoll idles in transactions)

Version 3.6.0b1.1
(released 26 May 2010)

 An update to the b1 release with corrections to the database schema
 initialization and upgrade scripts, some of which were missing from the
 previous release.

 Bugfixes:

   * LP#585535 (manage.sql script broken in 3.6.0b1)
   * LP#585539 (DB upgrade script missing from 3.6.0b1)

Version 3.6.0b1
(released 21 May 2010)

#####################################################################
##  WARNING  WARNING  WARNING  WARNING  WARNING  WARNING  WARNING  ##
#####################################################################
##                                                                 ##
## This release makes substantial changes to the NAV database. If  ##
## you are upgrading from a previous release you also need to      ##
## upgrade your database schema. For information on how to upgrade ##
## the database schema, please take a look in                      ##
## doc/sql/upgrades/README . See also the release NOTES for more   ##
## upgrade info.                                                   ##
##                                                                 ##
#####################################################################

 New features and improvements:

  * Main SNMP collector rewritten from scratch, using Python.  The new design
    specifically avoids Cisco-centric assumptions, and should improve equipment
    support over time.

  * Various improvements to the data model:

    - All interfaces are now registered in the same table.  Switch ports have
      switch port numbers, while router ports have (layer 3) IP addresses
      attached.  Interfaces of seemingly other categories are also registered.

    - Allows interfaces to relate directly to an IP device.  This also means
      that NAV will no longer create fake modules for chassis-only devices.

    - Modules are now identified by textual names, not integers.  This is to
      support vendors that do not necessarily number modules.

  * MailIn, a framework for parsing e-mail alerts from third party systems and
    injecting events into NAV's event and alert queue.

  * Enhanced report tool flexibility.  Reports now support any valid
    PostgreSQL statement.

  * The report tool can now export results to downloadable CSV files.

  * Added a simple availability report summarizing all downtime during the last
    month.

  * Ignoring resolved alerts is now supported when queueing alerts in an alert
    profile.

  * The defunct device management tool has been replaced by a pure Device
    history tool.

  * The IP Info tool has been merged into the IP Device Info tool.

  * The Machine Tracker has been rewritten using Django.

  * Makecricketconfig has been rewritten in Python, and allows for more
    flexibility in configuring Cricket for statistics collection.

  * forgetSQL and psycopg1 dependencies have been removed.

 Bugfixes:

  * LP#483524 (Arnold: Make mistaken enabling of ports less likely)
  * LP#425700 (Arnold mac-search)
  * LP#411817 (logengine shouldn't delete messages on every run)
  * LP#393471 (Maintenance engine does not post on event queue)
  * LP#333208 (Unable to rename parent organizations)


Version 3.5.6
(released 07 April 2010)

Bugfixes:

  * LP#538001 (Inconsistency in ARP records)
  * LP#540213 (Confusing debug output in Alert Profiles)
  * LP#451933 (getBoksMacs SQL error: "insufficient data left in message")
  * LP#390577 (Wrong network sort order in prefix report)
  * LP#550738 (createdb.sh fails to set schema search path)
  * LP#551499 (Cricket cron job fails when using default autconf settings)

Version 3.5.5
(released 16 February 2010)

Bugfixes:

  * LP#383854 (Netmap RRD-values does not look for high speed data)
  * LP#390606 (Radius-GUI menu-tabs doesn't show)
  * LP#392475 (No such file or directory: '/etc/nav/rrdBrowser.conf')
  * LP#395091 (cleanrrds.pl does not support timeformat from gfind)
  * LP#395185 (Adding new components to a existing maintenance task forces you
               to create a new task)
  * LP#410168 (Alert Profiles crashes on filter deletion)
  * LP#412996 (Invalid Reports URL after login)
  * LP#416833 (Switch port report's links to machinetracker are faulty)
  * LP#419750 (Multiple Cheetah templates fail to compile due to wrong
               encoding)
  * LP#436589 (Radius link to session-details lead to wrong session)
  * LP#450279 (UnboundLocalErrors cause smsd crash)
  * LP#485725 (uninettmaildispatcher plugin throws python NameError on SMTP
               server error)
  * LP#485785 (Alertengine requires SMTP server on localhost)
  * LP#492188 (Missing 404.html - Django error in NAV-3.5.4)
  * LP#494036 (AlertEngine does not handle inconsistent database state)
  * LP#515400 (Jabber dispatcher blocks due to hanging jabber-server blocking
               alertengine)
  * LP#520505 (Alertengine reinitialises handlers for every send)

Version 3.5.4
(released 14 May 2009)

Regressions:

  * LP#376430 (Web login fails under Python >= 2.5)


Version 3.5.3
(released 13 May 2009)

New feature:

  * getBoksMacs (the camlogger) will attempt to retrieve the list of active
    VLANs on a Cisco device directly, to ensure it has an updated and accurate
    list of separate forwarding databases.  This should mostly solve the
    problem described in the currently last question of the NAV FAQ.

Bugfixes:

  * LP#276248 (Small css rendering bug in MachineTracker)
  * LP#324769 (netmap: lines do not terminate on the router)
  * LP#338638 (DC service checker doesn't work)
  * LP#338649 (DNS service checker doesn't work)
  * LP#338715 (RPC service checker doesn't work)
  * LP#338725 (SMB service checker doesn't work)
  * LP#341575 (ipdevinfo service list crashes)
  * LP#344140 (dnsMismatch shown as Downtime in IP Device Info)
  * LP#345783 (IP Device Availability shown as N/A, should be 100%)
  * LP#345853 (DataIOExceptions from Netmap when using Windows)
  * LP#347226 (AlertEngine mailbombs: AlertQueueMessage matching query does
               not exist)
  * LP#347776 (logengine crash on log messages with years in their timestamps)
  * LP#348853 (AttributeError on Alert Profiles permissions page)
  * LP#348892 (AlertEngine fails to confirm SMS privilege for non-admin users)
  * LP#351499 (Advanced search in reports crashes in Internet Explorer)
  * LP#352236 ("Delete selected" button on My SMS page, but there's nothing to
               delete.)
  * LP#352316 (Servicemon dies without a trace)
  * LP#353121 (No alert information when alerttype is missing from
               alertmsg.conf)
  * LP#366032 (Service availability shown as N/A, should be 100%)


Version 3.5.2
(released 17 March 2009)

 Security fixes:

  * LP#340516 (XSS on login-page)
  * LP#340542 (Possible XSS in Arnold)

 Bugfixes:

  * LP#285349 (ranked stat should include router ports)
  * LP#285352 (ranked stat sysuptime does not provide link to cricket)
  * LP#319590 (Cannot delete quarantine vlans in Arnold)
  * LP#319594 (Duplicate quarantine vlans can be registered in Arnold)
  * LP#334789 (Arnold crash when enabling missing port)
  * LP#341099 (Most alerts queued for daily or weekly dispatch are
               never dispatched)
  * LP#341561 (Servicemon crashes when service checker init fails)
  * LP#341617 (DummyChecker crashes servicemon in NAV 3.5.1)
  * LP#341619 (PostgreSQLChecker crashes servicemon in NAV 3.5.1)
  * LP#341733 (Multiple simultaneous pping processes)

Version 3.5.1
(released 09 March 2009)

Bugfixes:

  * LP#285362 (netmap: link to ipdevinfo port view on links)
  * LP#290192 (getBoksMacs syntax error SQLExceptions)
  * LP#322328 (Netmap backend fails when nav session id is missing)
  * LP#323087 (Parsing of VLAN routing interfaces is case sensitive)
  * LP#328451 (snmptrapd idles in db transactions)
  * LP#328544 (a hyphen in the organisation name results in an exception in
               useradmin)
  * LP#328959 (AlertEngine errormail storm on empty alert address)
  * LP#330058 (TypeError in IP Device Info)
  * LP#330062 (NullPointer and DataIOExceptions from Netmap)
  * LP#330425 (Undocumented dependency to python-xmpp)
  * LP#330426 (AlertEngine mailbombs admin on plugin failure)
  * LP#330436 (AlertEngine Jabber plugin crashes on missing config)
  * LP#330464 (Alerts sent outside of timeperiod)
  * LP#330513 (NameErrors in t1000.py)
  * LP#330914 (ipdevinfo crashes when room or org id contains spaces)
  * LP#330981 (SMTP service checker effectively DOSes SMTP server)
  * LP#335326 (Multiple simultaneous servicemon processes)
  * LP#335412 (Missing port number results in no Cricket stats for port)
  * LP#335462 (Status page crashes under PostgreSQL 8.3)
  * LP#335474 (Duplicate alerts sent to same address)
  * LP#337220 (smsd and snmptrapd don't clean up their pidfiles)
  * LP#337694 (radiusparser crash with UnboundLocalError)
  * LP#338254 (AlertEngine crashes when profile with queued alerts is
               deactivated)


Version 3.5.0
(released 22 January 2009)

  * LP#294191 (Useradmin and Userinfo gives Page not found (404))
  * LP#300649 (snmptrapd logs crash as normal exit)
  * LP#300657 (snmptrapd crashes while parsing a trap)
  * LP#302740 (autoenable in Arnold is not working)
  * LP#303120 (Machine Tracker switch search by IP address produces
               erroneous results)
  * LP#308943 (Quarantine VLAN dropdown list does not appear)
  * LP#309287 (Attempt to move or delete filter in filter group
               crashes Alert Profiles)
  * LP#309290 (Attempt to confirm filter expression deletion does not
               work)
  * LP#309703 (Freetext search in maintenance does not work with IE)
  * LP#315380 (No SMS alerts sent in NAV 3.5.0b3)
  * LP#316281 (snmptrapd crashes on SIGHUP signal)
  * LP#317028 (Undocumented dependency to pyrad)
  * LP#317413 (Missing argument to changePortStatus in arnold library)

Version 3.5.0b3
(release 04 December 2008)

#####################################################################
##  WARNING  WARNING  WARNING  WARNING  WARNING  WARNING  WARNING  ##
#####################################################################
##                                                                 ##
## This release makes changes to the NAV database. If you are      ##
## upgrading from a previous release you also need to upgrade your ##
## database schema. For information on how to upgrade the database ##
## schema, please take a look in doc/sql/upgrades for more         ##
## information.  See also the release NOTES for upgrade info.      ##
##                                                                 ##
#####################################################################

 Bugfixes:

  * LP#285360 (netmap: interfaces swapped in popup view)
  * LP#285361 (netmap: use domain_suffix for shorter names)
  * LP#286922 (Netmap displays layer 2 links as layer 3 links)
  * LP#291551 (Alerts queued for daily dispatch are never sent)
  * LP#293519 (Radius accounting log search crashes on blank username
               or iprange)
  * LP#293531 (ipdevinfo does not redirect directly to ipdevice when
               domain_suffix is not given)
  * LP#293624 (AlertEngine crashes with UnboundLocalError for local
               variable 'num_sent_alerts')
  * LP#294075 (Alter the popup text order on ports in ipdevinfo)
  * LP#294191 (Useradmin and Userinfo gives Page not found (404))
  * LP#294578 (AlertEngine crashes with UnboundLocalError for local
               variable 'queued_alerts')
  * LP#294590 ("connected to" missing from GSW port details in ipdevinfo)
  * LP#298034 (ipdevinfo crash on missing availability stats)
  * LP#298039 (3.5 sql upgrade script does not flush old alerts from db)
  * LP#299851 (Cannot view public filters and filter groups)
  * LP#300449 (Make metanav and launchpad links more accessible)
  * LP#302412 (Add link from alert queue to alerts table)
  * LP#303967 (AlertEngine crash: global name 'TimePeriod' is not defined)
  * LP#303969 (AlertEngine crash: AlertEngine crash: object has no
               attribute 'timperiod_set')
  * LP#303977 (navTemplate.py missing from NAV 3.5 betas)
  * LP#305159 (Report advanced search form cannot be opened)


Version 3.5.0b2
(released 03 November 2008)

#####################################################################
##  WARNING  WARNING  WARNING  WARNING  WARNING  WARNING  WARNING  ##
#####################################################################
##                                                                 ##
## This release makes changes to the NAV database. If you are      ##
## upgrading from a previous release you also need to upgrade your ##
## database schema. For information on how to upgrade the database ##
## schema, please take a look in doc/sql/upgrades for more         ##
## information.  See also the release NOTES for upgrade info.      ##
##                                                                 ##
#####################################################################

 New features and improvements:

  * Radius accounting module added.  Enables NAV to store accounting logs from
    FreeRADIUS servers in the database, and search this data in the web
    interface.

  * HP SwitchStack support removed.  This functionality would cause much grief
    for those who have non-SwitchStack devices from HP.  See release NOTES for
    more information about migrating to this version if you monitor HP
    devices.

  * The report tool now displays the timestamp of report results.  This
    enables the user to see whether the results are retrieved live or from the
    report cache.  The cache is now also invalidated immediately if the report
    configuration files are changed.

 Bugfixes:

  * LP#273030 (getDeviceData crashes with ConcurrentModificationException)
  * LP#276225 (Local reports crash)
  * LP#276230 (Report name missing from automated report list)
  * LP#276246 (Report's advanced search form cannot be closed)
  * LP#277569 (Duplicate result rows in Machine Tracker)
  * LP#280145 (getDeviceData and eventEngine stop working after PostgreSQL
               disconnect)
  * LP#283102 (ARP records are wrongly associated with scope/static/reserved
               prefixes)
  * LP#284939 (AlertEngine resends alerts over and over)
  * LP#284950 (AlertEngine re-sends SMS messages indefinitely)
  * LP#284952 (AlertEngine logs are too verbose at loglevel INFO)
  * LP#285328 (ipdevinfo crashes with TypeError traceback)
  * LP#285331 (Duplicate RRD file references)
  * LP#286309 (Add new subscription should check for missing alertaddres and
               filtergroups)
  * LP#287434 (DEFAULT_FROM_EMAIL setting missing from nav.conf example)
  * LP#289823 (AlertEngine idles in transactions)
  * LP#289825 (AlertEngine eats RAM)

 
Version 3.5.0b1
(released 07 October 2008)

#####################################################################
##  WARNING  WARNING  WARNING  WARNING  WARNING  WARNING  WARNING  ##
#####################################################################
##                                                                 ##
## This release makes substantial changes to the NAV database. If  ##
## you are upgrading from a previous release you also need to      ##
## upgrade your database schema. For information on how to upgrade ##
## the database schema, please take a look in                      ##
## doc/sql/upgrades/README . See also the release NOTES for more   ##
## upgrade info.                                                   ##
##                                                                 ##
#####################################################################

 Launchpad.net has replaced SourceForge.net as NAV's project site
 provider.  All bug/feature number references from here on are
 prefixed with 'LP#'.

 New features and improvements:

  * The four NAV databases are merged into a single database.

  * IP Device Center is replaced by IP Device Info, written from
    scratch using Django.
  
  * Alert Profiles, user admin, user info and network explorer web
    tools rewritten from scratch using Python/Django.

  * AlertEngine har been rewritten from scratch using Python.

  * Netmap replaces the old Traffic Map solution.

  * Tomcat and PHP are no longer needed by NAV.

  * The report tool now supports local site reports using
    report.local.conf, while the report.conf distributed with NAV can
    be kept untouched.

  * Reports can now be configured to display column sum totals.

  * All available reports can now be listed, so they'll be available
    even if someone forgot to update the front.html configuration
    file.

  * More flexible location/room/device lookups and selects in the
    maintenance and device management interfaces.

  * LP#258331 (Warn user when port activity interval is larger than
               the actual data set)
  * LP#258340 (Additional information on switch ports)
  * LP#263610 (List more info about SRVs)
  * LP#263897 (Add a duplex mismatch report)
  * LP#263899 (Add a spanning tree blocked ports report)

 Bugfixes:

  * LP#262301 (Machine tracker links to ipdevinfo using wrong sysname
               for old records)
  * LP#258304 (Bug in color legend, browse/activity port view)


Version 3.4.4
(released 29 October 2008)

 Bugfixes:

  * LP#263931 regression (Status subsystem crashes when there are custom 
              status page preferences)
  * LP#273030 (getDeviceData crashes with ConcurrentModificationException)
  * LP#273866 (servicemon potentially crashes during NTP clock adjustments)
  * LP#277569 (Duplicate result rows in Machine Tracker)
  * LP#280145 (getDeviceData and eventEngine stop working after PostgreSQL
               disconnect)
  * LP#283102 (ARP records are wrongly associated with
               scope/static/reserved prefixes)


Version 3.4.3
(released 16 September 2008)

#####################################################################
##  WARNING  WARNING  WARNING  WARNING  WARNING  WARNING  WARNING  ##
#####################################################################
##                                                                 ##
## This release fixes bugs in the NAV database. If you are         ##
## upgrading from a previous release you also need to upgrade your ##
## database schema. For information on how to upgrade, see the     ##
## release NOTES and the contents of doc/sql/upgrades for more     ##
## information.                                                    ##
##                                                                 ##
#####################################################################

 Bugfixes:

  * LP#262303 (Searching an entire IPv6 subnet hangs the Machine Tracker)
  * LP#262296 (Remove obsolete cricketoids.txt)
  * LP#262287 (Arnold SyntaxWarning: name 'manage' is assigned to before
               global declaration)
  * LP#263931 (Status subsystem crashes when there are custom status page
               preferences)
  * LP#264226 (AttributeError: 'NoneType' object has no attribute 'save')
  * LP#264690 (report template loads deprecated javascript which slows down
               page loading)
  * LP#264318 (Make NAV use PySNMPv2 on Ubuntu Hardy)
  * LP#264731 (unrecognizedCDP report fails on PostgreSQL 8.3)
  * LP#258271 (unwanted static option in prefix in edit db)
  * LP#260330 (Error in 3.4.2.sql)
  * LP#258282 (smsd only logs to stderr before forking)
  * LP#258283 (smsd runs happily along with no configured dispatchers)
  * LP#264274 (Status preference page reloads every 30 seconds)

Version 3.4.2
(released 01 August 2008)

#####################################################################
##  WARNING  WARNING  WARNING  WARNING  WARNING  WARNING  WARNING  ##
#####################################################################
##                                                                 ##
## This release fixes bugs in the NAV database. If you are         ##
## upgrading from a previous release you also need to upgrade your ##
## database schema. For information on how to upgrade the database ##
## schema, please take a look in doc/sql/upgrades for more         ##
## information.  See also the release NOTES for upgrade info.      ##
##                                                                 ##
#####################################################################

 Bugfixes:

  * SF#1805509 (EditDB says: Unsupported SNMP protocol version: 0)
  * SF#2023345 (Errors in manage.sql)
    - This fix requires manual intervention; must run SQL script
      doc/sql/upgrades/3.4.2.sql
  * SF#2031154 (Report pages load unnormally slow)
  * Various small fixes to the Netmap beta/preview.

Version 3.4.1
(released 15  July 2008)

 Bugfixes:

  * SF#1967784 (Cheetah 2.0.1 errors on some templates in NAV 3.4)
  * SF#1967947 (Building NAV 3.4.0 for packaging fails on Netmap)
  * SF#1990664 (IP Device info crashes)
  * SF#1991654 (Many PHP errors in AlertProfiles under PHP5)
  * SF#1992863 (Arnold presents wrong ports when detentioning)
  * SF#2008627 (IP scope matrix crashes in NAV 3.4)
  * SF#2014809 (UnicodeDecodeError in IP Device Info)
  * SF#2016635 (Status page crashes under PostgreSQL 8.3)
  * SF#2017947 (Maintenance engine crashes under PostgreSQL 8.3)
  * SF#2018505 (Register device RMA crashes)
  * SF#2018579 (Messages RSS feed crashes)

 Also includes various small updates to the Netmap preview version.


Version 3.4.0
(released 16 May 2008)

#####################################################################
##  WARNING  WARNING  WARNING  WARNING  WARNING  WARNING  WARNING  ##
#####################################################################
##                                                                 ##
## This release makes changes to the NAV database. If you are      ##
## upgrading from a previous release you also need to upgrade your ##
## database schema. For information on how to upgrade the database ##
## schema, please take a look in doc/sql/upgrades for more         ##
## information.  See also the release NOTES for upgrade info.      ##
##                                                                 ##
#####################################################################

 New features and improvements:

  * IPv6 prefixes are collected.

  * Router IPv6 neighboring caches are now collected and made
    searchable in the Machine Tracker.

  * IP address matrix report rewritten to also support IPv6 address
    ranges.

  * New Netmap preview included.

  * New IP Device Info preview included.

  * arplogger (iptrace) has been reimplemented as a getDeviceData
    plugin.  Starting/stopping iptrace is no longer possible with the
    nav command.

  * Advanced report search form can be opened/closed without reloading
    the entire report page (requires Javascript-enabled browser)

  * More flexible configuration of LDAP authentication allows more
    ways to organize objects in LDAP servers.  Now also allows TLS
    encryption of LDAP connections.

  * Machine tracker now links to IP Device Info for individual ports
    found in searches.

  * Specific prefixes can now be ignored by getDeviceData based on
    configuration file setting.

 Bugfixes:

  * SF#1680011 (User admin panel crashes with orgid > 10 chars)
  * SF#1702800 (The IP Device Center does not properly flag disabled ports)
    This was a regression fix.
  * SF#1707993 (Character encoding problems in Cricket configuration)
  * SF#1716297 ("PSQLException: The column name prefixid not found" in gDD)
  * SF#1949567 (eventEngine posts duplicate alert for duplicate start event)
  * SF#1954786 (makecricketconfig.pl does not escape descriptions)


Version 3.3.3
(released 14 March 2008)

#####################################################################
##  WARNING  WARNING  WARNING  WARNING  WARNING  WARNING  WARNING  ##
#####################################################################
##                                                                 ##
## This release makes changes to the NAV database. If you are      ##
## upgrading from a previous release you also need to upgrade your ##
## database schema. For information on how to upgrade the database ##
## schema, please take a look in doc/sql/upgrades for more         ##
## information.  See also the release NOTES for upgrade info.      ##
##                                                                 ##
#####################################################################

 Bugfixes:

  * SF#1897681 (Wrong traffic counters used on Juniper devices)
  * SF#1899431 (ARP records munged on router or prefix removal)
  * SF#1899476 (CAM records munged on netbox removal)

Version 3.3.2
(released 10 December 2007)

 Bugfixes:

  * SF#1831074 ("Value %r not a number" in IP device center)
  * SF#1847738 (t1000 uses wrong field in database for fetching module)
  * SF#1847772 (No switch ports in IP Device Center for some switches)
  * SF#1847776 (Arnold blocks wrong switch ports on some HP switches)
  * SF#1847934 (Compile error in FrontpageTemplate.tmpl using old Cheetah)

Version 3.3.1
(released 08 November 2007)

 Bugfixes:

  * SF#1550393 (HW/SW/FW versions flipping back and forth on devices)
  * SF#1811548 (Wrong results in port activity view in IP Device Center)
  * SF#1812189 (NAV says no cam table support for many switches)
  * SF#1815618 (ERROR: relation "arp" does not exist in manage.sql)
  * SF#1815756 (Service status matrix has become cluttered in NAV 3.3.0)
  * SF#1822583 (Crazy numbers in ranked statistics)
  * SF#1822650 (snmptrapd is unable to load any handler modules)
  * SF#1822651 (snmptrapd loads plugins only when traps are received)
  * SF#1822731 (snmptrapd fails with a TypeError)
  * SF#1822760 (Browsing service details fails with PostgreSQL >= 8.2)
  * SF#1828136 (arplogger closes all arp records from non-responsive routers)

Version 3.3.0
(released 01 October 2007)

#####################################################################
##  WARNING  WARNING  WARNING  WARNING  WARNING  WARNING  WARNING  ##
#####################################################################
##                                                                 ##
## This release makes changes to the NAV database. If you are      ##
## upgrading from a previous release you also need to upgrade your ##
## database schema. For information on how to upgrade the database ##
## schema, please take a look in doc/sql/upgrades for more         ##
## information.                                                    ##
##                                                                 ##
#####################################################################

 New features and improvements:

  * Plugin-based SNMP trap reception daemon.  Comes ready with plugins
    for LINKUP/LINKDOWN traps and association traps from Airespace
    equipment (Cisco WLAN Controllers).

  * Greatly improved browsing and searching of device history in
    device management web tool.

  * Redesigned web interface to make it more concise.

  * Switch port numbers replaced by interface names as identifiers in
    all parts of the interface, including the Machine Tracker.

  * IP Device Center now has a tab to display router ports on modules,
    and also has detail views for router ports.

  * SF#1556369 (Support machine tracker switch searches by IP address).

  * Status page automatically refreshes every 30 seconds.

  * Logengine can now parse syslog files using a user defined
    character set (whereas it would previously choke on non-ASCII
    Latin-1 characters being inserted in the database).

 Bugfixes:

  * SF#1733239 (SQL character encoding errors in logengine)
  * SF#1750311 (Status subsystem crashes under mod_python 3.3.1)
  * SF#1733356 (Alert profile filters based on subcategory do not work)
  * SF#1660467 (Status Page crashes when box is down/on maintenance)
  * SF#1742713 (Messages retains db connections between browser requests)
  * SF#1739532 (l2trace crashes with traceback when searching by dns name)
  * SF#1702676 (EditDB assumes all SNMP devices can speak SNMPv1)
  * SF#1724688 (Missing quotes in arnold.pl)
  * SF#1798698 (PSQLException: This statement has been closed)
  * SF#1792351 (No traffic map load data with PostgreSQL 8.2.x)
  * SF#1801886 (getBoksMacs throws SQLExceptions for LLDP-enabled devices)

 Also various other small bugfixes and improvements.

Version 3.2.2
(released 01 May 2007)

 Bugfixes:

  * SF#1550393 (Hardware version flipping back and forth on devices)
  * SF#1588465 (moduleState quarantine does not work)
  * SF#1669763 (Port numbers are wrong on CatOS switches)
  * SF#1669975 (Cisco VLAN interfaces are not properly ignored as swports)
  * SF#1675508 (getDeviceData produces OutOfMemoryErrors and freaks out)
  * SF#1680004 (EditDB crashes when adding a room that already exists)
  * SF#1681256 (t1000.pl refers to non-existant database fields)
  * SF#1689137 (The OID tester ignores responses with empty strings)
  * SF#1697527 (NAV daemons don't properly re-open log files on SIGHUP)
  * SF#1699058 (The SMS daemon dies on temporary dispatcher failures)
  * SF#1699068 (smsd/gammu doesn't see that SMS was successfully sent)
  * SF#1702800 (The IP Device Center does not properly flag disabled ports)
  * SF#1677074 (Router temperature over 300M degrees Celsius in Cricket)
  * SF#1702860 (EditDB crashes when attempting to add a service)
  * SF#1661395 (SMSD's BoostDispatcher crashes)
  * SF#1704164 (Confusing label "Last seen on switch" in IP info center)

 Also various other small improvements.

Version 3.2.1
(released 16 February 2007)

 Bugfixes:

  * SF#1661327 (Makecricketconfig uses 64-bit counters where not supported)
  * SF#1660516 (eventEngine does not work in NAV 3.2.0)
  * SF#1649947 (My SMS crashes if user has no sms alert address)
  * SF#1661381 (SMSD's database queue fails with SQL syntax error)

Version 3.2.0
(released 02 February 2007)

#####################################################################
##  WARNING  WARNING  WARNING  WARNING  WARNING  WARNING  WARNING  ##
#####################################################################
##                                                                 ##
## This release makes changes to the NAV database. If you are      ##
## upgrading from a previous release you also need to upgrade your ##
## database schema. For information on how to upgrade the database ##
## schema, please take a look in doc/sql/upgrades for more         ##
## information.                                                    ##
##                                                                 ##
#####################################################################

 New features and improvements:

  * New messages and maintenance web tools, rewritten from scratch, replace the
    old messages system. The maintenance tool features a calendar for ease of
    use.

  * SMS Daemon rewritten in Python, now extensible with dispatcher plugins.
    Existing plugins for Gammu, Boost Communications (www.boostcom.no) and
    e-mail gateways.

  * New link from alert profiles enables users to see their own SMS queues.

  * More information and links in the IP Device Browser. Among other things:
    New color for 10gig ports, displays serial number, displays software
    version and displays "first discovered by NAV" time.

  * Full description (ifAlias) string now stored for gwports too.

  * All reports have been revised.  A new report lists unrecognized CDP
    neighbours seen by NAV.  Reports now display 1000 rows per page by default,
    instead of 100.

  * The status page now shows devices and services on maintenance.

  * A new tool to show ranked statistical data collected by NAV/Cricket.
    Useful for checking which routers/switches have the highest CPU
    utilization, which interfaces have the most traffic, etc.

  * NAV now configures Cricket to utilize 64-bit traffic counters where
    applicable, preventing counter wrap-around problems for saturated links and
    reducing collection frequency for gigabit interfaces from once a 1 minute
    to once every 5 minutes.

  * Room IDs can now be changed in EditDB

  * The OID tester component of getDeviceData now runs faster, by not issuing
    unnecessary indexed community snmp queries.

  * New About-page in web interface.

  * HTML templates restructured, much of the web interface will now validate as
    XHTML 1.0 Transitional.

  * NAV installation can now properly report its own version number.

  * JVM options can now be configured individually for Java bases subsystems in
    nav.conf.  Java subsystems can now also be configured to use an alternate
    JVM installation using the JAVA_HOME variable in nav.conf.

  * Cleaned up output from nav start/stop/status commands, to increase
    legibility.

  * Removed gDD dependency on the system's /usr/bin/host program.

  * Arplogger now ignores routers that are known to be down, instead of spewing
    SNMP query errors by e-mail.

  * IP Devices can now be deleted directly from the Edit IP Device form in
    EditDB.

  * Nice, new icons for several web tools, now with SVG source files.

 Bugfixes:

  * Many SQL errors related to missing tables in FROM clauses fixed.

  * Fixed bug #1551839 (Cannot change IP address in EditDB)
  
  * Fixed bug #1602315 (EditDB crashes when attempting to delete rooms in use)

  * Fixed bug #1643321 (EditDB crashes when entering invalid IP address)

  * Fixed bug which crashed EditDB when devices returned SNMP Integer values as
    serial numbers.

  * Arnold now properly blocks switch ports on HP equipment.

  * Changed inefficient hash indexes which caused the logengine (syslog
    analyzer) to run extremely slowly and PostgreSQL to run up an insane server
    load.

  * Fixed bug that occurred spuriously, causing the Prefix Matrix to believe an
    entire network scope was a subnet on its own.

  * makecricketconfig.pl would set strange umask values when writing
    cricket-config, which would cause permission problems and possibly make
    graphs disappear from the Cricket web interface.

  * ... and various other small bugs.


Version 3.1.1
(released 08 November 2006)

 Security fixes:

 * The session mechanism of the web interface contained a potential directory
   traversal vulnerability.  A mitigating factor was that an attacker would
   first need write access to the local file system of the NAV server.  The
   vulnerability was discovered by Jim Gallacher, and is similar to a
   vulnerability discovered in mod_python:
   http://issues.apache.org/jira/browse/MODPYTHON-135

 Bugfixes:

 * getDeviceData no longer attempts to map Cisco submodules into NAV's data
   model.  This solves several Cisco related module problems.

 * Any module without switch ports would erroneously be detected as down when
   the module monitor ran single handedly.  Typically, they would stay marked
   as down for five hours, go up for one hour, then down again for another
   five (#1583453).

 * getDeviceData threads working with equipment that enabled VLANs above 1023
   would crash, causing incomplete information to be collected from these
   devices..  It no longer crashes, but NAV still will not properly support
   more than 1024 vlans (#1518783)

 * getDeviceData should no longer generate repeated, incorrect
   deviceHwVerChanged alerts for HP equipment (#1550393).

 * Fixed bug that would cause a getDeviceData collector thread to crash when a
   device appeared not to support the ifHighSpeed OID.

 * A couple of getDeviceData plugins had NullPointerExceptions.

 * Initial Cricket/makecricketconfig setup was botched after directory
   restructuing.  Makecricketconfig is now more flexible when locating a
   system's cricket installation, and where its config and data are placed.

 * Some SQL errors in EditDB were fixed.

 * Fixed bugs in SNMP getnext handling in EditDB.

 * Fixed an EditDB hardcoded limitation of 10 characters in an IP device's
   orgid field - the database allows up to 30 characters.

 * EditDB would crash when inserting devices that happened to return non-ASCII
   serial numbers.  Non-ASCII serial numbers are now ignored.

 * Removed code from networkDiscovery that attempted to traverse non-routed
   VLANs.  This code was not properly tested, and potentially caused several
   topology related problems.

 * Build/install errors related to Arnold were fixed.

 * A bug caused by hardcoded values in Arnold prevented it from blocking ports
   on equipment of other categories than EDGE, even if it was configured to
   allow this.

 * Status page preferences no longer crashes with a Python traceback
   (#1521695).

 * The Traffic Map admin buttons no longer disappear when the Traffic Map
   applet is reloaded (#1495566).
 
 * The traffic map would never display any load data for links on interfaces
   with spaces in their names (such as ATM interfaces on Cisco devices).

 * The "black load" syndrome of the Traffic Map has been compensated for. 

 * The cam collector would not insert port numbers in cam records unless NAV
   had collected proper ifName/ifDescr values for the ports in question.

 * The pping and servicemon processes now properly perform a double fork and
   detach completely from the controlling terminal when daemonized.  When the
   daemons had been started/restarted in an SSH session, this bug would
   sometimes cause said SSH session to hang on logout.

 * Fixed a bug which rendered NAV's Cheetah templates incompatible with
   Cheetah 2.

 * Various other small bugfixes and cosmetic changes.


Version 3.1.0
(released 30 June 2006)

#####################################################################
##  WARNING  WARNING  WARNING  WARNING  WARNING  WARNING  WARNING  ##
#####################################################################
##                                                                 ##
## This release makes changes to the NAV database. If you are      ##
## upgrading from a previous release you also need to upgrade your ##
## database schema. For information on how to upgrade the database ##
## schema, please take a look in doc/sql/upgrades for more         ##
## information.                                                    ##
##                                                                 ##
#####################################################################

 New features and improvements:

 * Arnold, a subsystem to block users' switch ports by using NAV's
   Machine Tracker data.

 * IP Information Center web tool, displays any information NAV has on
   single IP addresses.

 * Extra tab on IP Device Center to illustrate switch port usage.

 * The IP Device Center will now display a device's software version,
   and a timestamp of the last update made by getDeviceData.  

 * A "refresh" link on the IP Device Center allows the user to trigger
   a new collection run to refresh the device data.

 * l2trace web tool, enables users to trace network paths on layer
   two.

 * Autodiscovery command line tool added to contrib.  This tool will
   try to discover every managed network device within your network,
   and add them to NAV.

 * All logged in users are now considered members of the new system
   group "Authenticated Users".  Minimum privileges for authenticated
   users can be granted to this group.

 * Password hashes stored in the account database are now salted, for
   slightly enhanced security.

 * NAV now supports reading interface speeds from the ifHighSpeed OID,
   thus supporting speeds above 4.2Gbps.

 * Initial db setup now suggests creating only one database user,
   instead of the previous two.

 Bugfixes:

 * Dependency on pysnmp=3.3.5 (the unstable dev branch) has been
   removed, please downgrade to pysnmp 2.

 * EditDB no longer crashes when adding devices that report duplicate
   serial numbers.

 * AlertEngine would crash when concatenating several queued alerts
   into one SMS message.

 * AlertEngine would, under certain circumstances, not delete a user's
   queued alerts, resulting in constant retransmission of the same
   queued alerts.

 * Some improved debug logging in AlertEngine.

 * DNS lookups in getDeviceData are slightly more robust.

 * The cam logger now runs 4 times an hour, as opposed to once every
   hour, which was not a very good default.

 * Missing Traffic Map icons were added.

 * Machine Tracker would crash when doing DNS lookups on inactive host
   searches (#1509944).

Version 3.0.1
(released 28 April 2006)

 Security fixes:

 * The report interface failed to properly sanitize user input,
   potentially allowing for SQL injections.

 Bugfixes:

 * Some modules import python profiling modules that aren't always
   part of the standard distribution.

 * pping would crash if there was no route to a host.

 * SQL Errors in the server and trunked core switch ports reports.

 * Some devices would never be taken off maintenance.

 * The default web greeting still mentioned the word "beta"

 * The SMTP service checker didn't properly extract version
   information from all SMTP server banners.

 * Registering mixed case device names as sysnames or DNS names would
   result in dnsMismatch alerts.

 * dnsMismatch alert text would use the DNS name as both the sysname
   and DNS name values, confusing the receiver as to what the actual
   problem was.

 * getBoksMacs/mactrace would crash under specific, hard to reproduce
   circumstances.

 * There were potential syntax errors in the NAV perl API with newer
   Perl versions.

 * Some NAV processes would not gracefully close database connections
   on exit.

 * Several parts of the web interface would report InterfaceErrors if
   a database connection was temporarily dropped by the database
   server.  Please report any further occurrences of these errors.

 * Newer versions of Firefox would not properly render the table
   graphics of the web interface.

 * The machine tracker would not properly sanitize user input IP
   addresses, leading to strange errors and backtraces in the web
   interface.

 * The Alert Engine would did not delete processed entries from the
   alert queue, which caused the database table to grow indefinitely.

 * Much of the Alert Engine's debug logs were unreadable because they
   referred to many entities by their internal database IDs.
 
 * The type information shipped with NAV incorrectly specified that
   Cisco 3750 and 2970 based devices did not support the cs@vlan
   convention, thus disabling proper CAM table collection from these
   devices.

 * The HTML on the NAV login page would be sent as plain text under
   newer versions of mod_python.


Version 3.0.0
(released 16 September 2005)

 Improvements:

 * Fixed a bug in maintengine which prevented it from doing it's job when the
   database was busy/overloaded.

 * Fixed a bug in the integration between Alert Profiles (PHP) and the Cheetah
   templating system (Python), which would cause the Alert Profiles web
   interface to act up.

 * Character coding information added to all NAV-original Python programs.

 * Fixed a bug which cleared a user's password if the account editing form of
   Useradmin was submitted without changes.

 * NetworkDiscovery now only checks for closed vlans on active ports.

 * Fixed a NullPointerException in getDeviceData.

 * Fixed various problems with Cisco module/submodule translation in
   getDeviceData.

 * Fixed a AlertEngine/getDeviceData combination bug which caused AlertEngine
   to log loads of long error messages on events that lacked an alerttype
   suggestion.

 * New option to have AlertEngine log error messages to a separate error log.

 * AlertEngine now sends error alerts if an alerttype has no configured subject
   line in alertmsg.conf.

 * Added report shortcut to search for strings in prefix-netident (added to the
   front.html config file)

 * Added link from Report to the previously hidden feature "service matrix" of
   the IP Device Center (added to the front.html config file)


Version 3.0_rc2
(released 20 July 2005)

 Improvements:

 * More data for the snmpoid table, please run the new snmpoid.sql to
   ensure your system will work after an upgrade.

 * The Service Monitor's RPC plugin no longer complains loudly to
   stderr.

 * The Messages and Report web interfaces will no longer
   intermittently cross-over mysteriously.

 * The alert message texts have been updated to contain messages for
   all known alerts.

 * Overlapping time periods in an alert profile will no longer cause
   double alerts to be sent.

 * Modules that are down can now actually be found and deleted in the
   Device Management interface.

 * The Traffic Map system and Network Explorer can now be properly
   configured to run without a single NAV root directory.

 * Alert Profiles web pages now include the correct stylesheets, so it
   won't look as funny.

 * Several getDeviceData-related problems were ironed out.

 * The menu on Messages' maintenance list is no longer ugly.

 * IP devices put on maintenance will now be taken off maintenance,
   instead of remaining on maintenance forever.

 * Maintenance-scheduled IP devices can now be properly deleted from
   messages.

 * Next/previous page-links in reports will now work properly even
   when using advanced search options.  Also, advanced searching on
   database fields that contain underscores (like sw_ver) will now
   work.

 * Performance improvements in the IP Device Center.


Version 3.0_rc1
(released 09 June 2005)

#####################################################################
##  WARNING  WARNING  WARNING  WARNING  WARNING  WARNING  WARNING  ##
#####################################################################
##                                                                 ##
## This release makes changes to the NAV database. If you are      ##
## upgrading from a previous release you also need to upgrade your ##
## database schema. For information on how to upgrade the database ##
## schema, please take a look in doc/sql/upgrades for more         ##
## information.                                                    ##
##                                                                 ##
#####################################################################

 Improvements:

 * Eventengine BoxState plugin now uses a queue for boxes down in
   order to ensure that we don't send out boxdown alerts prematurely.

 * The Gwport plugin of getDeviceData has been rewritten and should
   be much more stable (less restarts of gDD necessary).

 * Most of the reports in the report generator have been optimized and
   will display much more quickly than before.

 * Various improvements to Cricket to better cope with changes. This
   should make vlanPlot display the network load more reliably.

 * Send email for boxShadow and boxSunny.

 * WLAN devices are correctly detected as being in shadow.

 * Only allow editing of prefixes where the nettype table says it's
   editable.

 * Attempt to fix several instances of bad HTML markup in the report
   generator, which would break on various browsers.

 * Attempt to get the module number of Cisco devices correct in more
   cases.

 * Handle the case of duplicate module serials in a graceful manner.

 * gDD collects data every 6 hours by default, although the default
   is only for new devices. The collection frequency can be changed by
   setting the 'frequency' field in the netboxsnmpoid table, and the
   default value can be changed in getDeviceData.conf.

 * Add option for setting the logging level for NAV subsystems in
   nav.conf.

 * Try to also discover closed / private VLANs.

 * Support for PIDs > 65535 in pping (typical on FreeBSD).

 * Add a 'monitor' thread to the cam-logger which exits the process
   if it hangs for some reason.

 * Using a separate database server has been tested and all NAV
   subsystems should now support this.


Version 3.0_beta10
(released 11 February 2005)

#####################################################################
##  WARNING  WARNING  WARNING  WARNING  WARNING  WARNING  WARNING  ##
#####################################################################
##                                                                 ##
## This release makes changes to the NAV database. If you are      ##
## upgrading from a previous release you also need to upgrade your ##
## database schema. For information on how to upgrade the database ##
## schema, please take a look in doc/sql/upgrades for more         ##
## information.                                                    ##
##                                                                 ##
#####################################################################

 Improvements:

 * gDD now makes sure to give priority to new devices when its work
   load with old devices is high.
 * gDD now refers to IP Devices by sysname in its logs, making it
   easier to track its actions when reading the logs.
 * gDD now correctly updates the netident of elinks.
 * gDD will now also attempt to extract software version information
   from a device's sysDescr OID (also collects sw_ver for the device
   itself, and not just its modules).
 * A bug that prevented the service monitor's LDAP plugin from
   functioning from time to time was fixed.
 * Router ports that are administratively down are removed from NAVdb
   by gDD.
 * The report generator now supports multi-line and complex SQL
   queries.
 * The SQL queries of the netbox, gw, sw, edge and wlan reports were
   optimized for speed.

 Additions:

 * gDD will now collect memory information from devices.


Version 3.0_beta9
(released 21 January 2005)

 User-visible changes:
 
 * For performance reasons, the WestHawk Java SNMP library has been
   discarded in favor of Java SNMP, which has a nice GPL license and
   doesn't hog resources by creating lots of threads.
 * Machine tracker searches have been redone to be more like in NAV 2,
   due to the complexity of automatic attempts at correlating CAM and
   ARP records.1
 * Makecricketconfig should now generate correct interface
   descriptions for router interfaces in Cricket.
 * The previously disabled Server statistics support of
   Makecricketconfig has ben re-enabled and fixed.
 * Start/stop scripts now use "su -" when switching from root to
   navcron, to reset the environment before starting processes.  This
   may have adverse effects if root has his/her environment variables
   set to locate NAV libraries while the navcron user doesn't.
 * The report system should now correctly count the number of gwports
   registered for a device in NAVdb.
 * Edit database no longer throws exceptions if NAVdb contains
   organizations without descriptions.
 * The default priorities of the web tools have been adjusted.
 * getDeviceData should no longer come out of sync with NAVdb, as it
   no longer works on a memory cache of the NAVdb.
 * getDeviceData no longer deletes prefixes of the 'scope' type (which
   makes the prefix matrix of the Report system work again).
 * Improvements to the module monitor of getDeviceData.
 * Load data is now available in the Traffic map.

Known bugs in this version:

 * getDeviceData will at times seemingly "forget" some IP devices and
   stop retrieving updated information from them.  Until this has been
   fixed, this can be worked around by restarting getDeviceData,
   either on a regular basis, or when inconsistencies between NAVdb
   and the real world are seen.


Version 3.0_beta8
(released 08 November 2004)

#####################################################################
##  WARNING  WARNING  WARNING  WARNING  WARNING  WARNING  WARNING  ##
#####################################################################
##                                                                 ##
## This release makes changes to the NAV database. If you are      ##
## upgrading from a previous release you also need to upgrade your ##
## database schema. For information on how to upgrade the database ##
## schema, please take a look in doc/sql/upgrades for more         ##
## information.                                                    ##
##                                                                 ##
#####################################################################

 User-visible changes:
 * Encoding info has been added to several python modules, to make
   newer versions of Python stop complaining about PEP 0263.  But
   there are probably more modules that need these changes.
 * Attempting to stop not running cron services using the nav command
   will no longer yield a Python exception.
 * Alert profiles containing time periods spanning across midnight
   will now work.
 * Interface names containing more than one forward slash now work
   with makecricketconfig.
 * Added config file cricket-views.conf to define which views
   makecricketconfig will create.
 * Several editdb crash bugs were fixed.
 * Default set of reports (report.conf) were bugfixed.
 * MachineTracker had a serious design flaw in its primary SQL
   statement, which would cause arbitrary and erroneous search result.
   The automatic combination of arp and cam data should now be more
   accurate.
 * When there are no active messages, the annoying "No Found" message
   is no longer displayed on the home page.
 * Some missing icons have been added, and new icons for some tools.
 * Some strange errors on the web were due to small differences in
   mod_python versions used on Apache 1.3 and Apache 2, the ones that
   have been found have been fixed.
 * Tremendous amount of fixes related to the getDeviceData collection
   system, more accurate collection of module information and module
   state, detection of replaced netboxes, etc.
 * Errors in getDeviceData and missing constraints in the database
   would sometimes cause several netboxes and/or several modules to
   refer to the same device and serial number (which is supposed to be
   impossible).  This has been fixed.
 * Improvements to vlanPlot layout, including links to IP device
   center and Network Explorer.  Will now also display an error
   message when contact cannot be establishwith the vPServer, whereas
   previously it would only present a blank screen.
 

Version 3.0_beta7
(released 21 July 2004)

 Changelog for version 3 first created.  This entry contains changes
 since 3.0_beta6.  

#####################################################################
##  WARNING  WARNING  WARNING  WARNING  WARNING  WARNING  WARNING  ##
#####################################################################
##                                                                 ##
## This release makes changes to the NAV database. If you are      ##
## upgrading from a previous release you also need to upgrade your ##
## database schema. For information on how to upgrade the database ##
## schema, please take a look in doc/sql/upgrades for more         ##
## information.                                                    ##
##                                                                 ##
#####################################################################

 User-visible changes:
 * Several fixes to the web interface makes it compatible with Apache
   2 and mod_python 3.  Example config for Apache 2 included in
   doc/apache.
 * Syslog Analyzer ported/rewritten from NAV v2 (then known as navlog).
 * Subnet usage matrix ported/rewritten from NAV v2.
 * editDB can now edit cabling and patch information.
 * Improvements to the editDB interface:
   - Fixed typos.
   - Simplified a few procedures.
   - Clarified cryptic field names.
   - Red asterisks mark required form fields.
   - Can control groupings used in vlanPlot.
 * Improvements to the messages interface.
 * References to the eMotd subsystem have been changed to messages.
 * vlanPlot applet is now displayed inside the NAV web framework
   template.
 * The nav command will complain verbosely if it cannot import the
   nav.startstop module.
 * Lots of "hehe" fixes by stain.
 * The following utilities have been added:
   - dump.py to dump live database content into bulk import-ready text
     files.
   - navclean.py to delete old/expired cam- and arp records from the
     database.
 * pg_backup.pl translated to English and rewritten to work with NAV
   v3.  Example config included.
 * The user adminstration panel now has it's own entry in the toolbox.
 * Visibility improvements to vlanPlot and Network Explorer.
 * Some bugfixes related to getDeviceData's collection of information.<|MERGE_RESOLUTION|>--- conflicted
+++ resolved
@@ -1,4 +1,3 @@
-<<<<<<< HEAD
 Version 4.0b1
 (released 12 Dec 2013)
 
@@ -27,7 +26,8 @@
  version we recommend installing NAV on a separate, perhaps virtual, server,
  and migrate production data according to the data migration howto found in
  the documentation.
-=======
+
+
 Version 3.15.4
 (released 9 Jan 2014)
 
@@ -38,7 +38,6 @@
   * LP#1255958 (DHCP service-check failure)
   * LP#1265753 (portadmin does not allow empty ifalias)
   * LP#1265755 (portadmin fails to load template for ifalias format)
->>>>>>> 08d7279c
 
 
 Version 3.15.3
