<<<<<<< HEAD
Version 4.0b5
(released 03 Mar 2014)

 Bugfixes:

  * Fixed various bugs around the web interface, introduced in previous
    releases.

 User-visible features and improvements:

  * Graph widget now has editable title. Default value is taken from from the
    displayed graph.

  * Make global graph controls float on top of viewport when scrolling on a
    page with heaps of port metrics.

  * Added the much sought-after button to clear link alerts from the status
    page.

  * Front page widgets can now be re-ordered by dragging their anchor icon;
    the re-order mode button has been removed.

  * "Add widget" button on the front page was moved to a sliding menu,
    accessible from the plus icon on the right hand side of the screen.


Version 4.0b4
(released 20 Feb 2014)

 User-visible features and improvements:

  * A port metrics tab has been added to IP Device Info, so that all port
    graphs are available on a single page (just like you're used to from
    Cricket).

  * Sub-tabs in IP Device Info are now hyperlinkable.

  * Portadmin UI has been reworked again, based on feedback from NTNU.

  * All users are now presented with a "NAV tour" widget on their front page,
    which will give an interactive tour of the functionality on the new front
    page.

  * Introduced widget for displaying the contents of `welcome-anonymous.txt`
    and `welcome-registered.txt`, as was always present on the NAV 3 front
    page.

  * Introduced button to add any graph displayed in NAV to your front page
    widget dashboard.

  * CPU stats from HP devices are now included in ranked CPU statistics.

  * New button in ranked statistics to switch between regular graph and pie
    chart.

  * Improved titles, legends and display of various graphs.

  * Removed obsolete Adobe Flash component that was used to facilitate CSV
    export of the room switch port view.


Version 4.0b3
(released 06 Feb 2014)

 Bugfixes:

  * LP#1270095 (APC sensors stored at wrong precision)
  * All VLAN utilization graphs produced error messages in b2.

 User-visible features and improvements:

  * Inserted the new NAV logo, and completely reworked the page footer.

  * New NAV blog feed widget added as default.

  * UI clean-ups and improvements in front page widgets, login page, Geomap,
    SeedDB, Messages, PortAdmin, Radius, Syslog Analyzer, IP Device Info, room
    photo database, personal preferences page and others.

  * Fixed Internet Explorer 9 brokenness.

  * Tool descriptions have been completely re-authored, and are now also
    available as a subheading inside each tool.


Version 4.0b2
(released 9 Jan 2014)

 Bugfixes:

  * LP#1262644 (seeddb bulk import does not work)
  * LP#1263040 (ipdevinfo should not crash when Graphite-web is not reachable)
  * LP#1267464 (NAV 4 must provide a tool for migrating RRD data from NAV 3)

 User-visible features and improvements:
  
  Various UI improvements to the room photo database, toolbox dropdown,
  Network Explorer, Geomap and Ranked statistics.


Version 4.0b1
(released 12 Dec 2013)

 User-visible features and improvements:

  * The web-based user interface has been overhauled/redesigned, using the
    Foundation CSS framework. One of the goals of this process is to have
    design elements that are properly re-usable, and a responsive design that
    will work better on small-screen devices.

  * Cricket and RRDtool have been replaced with ipdevpoll plugins for
    time-series data collection and Graphite for data storage and
    presentation. More information about Graphite can be found at
    http://graphite.wikidot.com/ .

  * System and port traffic graphs are now browsable directly in the ipdevinfo
    tool under each IP device or network interface. The advanced user can also
    build more complex, customized graphs from the data collected by NAV by
    utilizing Graphite's own web interface.

  * The threshold management interface has been rewritten from scratch to work
    with data from Graphite.

 These are fairly large, not backwards compatible changes to NAV. Please refer
 to the release notes for upgrade instructions. For testing the 4.0 beta
 version we recommend installing NAV on a separate, perhaps virtual, server,
 and migrate production data according to the data migration howto found in
 the documentation.
=======
Version 3.15.7
(released 27 Feb 2014)

 Bugfixes:

  * LP#1251211 (portadmin wishlist: option to reset active interface whene
                changing vlan)
  * LP#1285601 (Switch ports on non-existant VLANs on Cisco switches don't
                appear as switch ports in NAV)
  * LP#1287700 (SeedDB will readily accept serial numbers with trailing spaces)
  * LP#1289219 (affected displays no information on nodes not in topology)
  * LP#1289320 (Submitting invalid alert subscription forms cause crash instead
                of error message)
  * LP#1291956 (LDAP auth against MS AD broken since NAV 3.14.1592653)
  * LP#1291978 (User supplied login name is not escaped in LDAP search filters,
                causing possible injection vulnerabilities)
  * LP#1292513 (sysname/reverse dns lookups are inconsistent or lacking after a
                bulk import)
  * LP#1293621 (missing cascade in table accounttool)
  * LP#1295092 (Only modules and power supplies on first member are collected
                from stacked HP 2920)
  * LP#1297200 (powersupplywatch crashes when there are more than ~1024 devices
                to poll)
  * LP#1297767 (Django exposes sensitive data like: username/password)
>>>>>>> 8cf056dd


Version 3.15.6
(released 20 Feb 2014)

 Bugfixes:

  * LP#1274406 (Power Supply status is not correct)
  * LP#1278433 (Link to alert profiles permissions is missing)
  * LP#1279748 (Malformed timestamps cause internal crash in activeip API call,
                instead of proper error message)


Version 3.15.5
(released 06 Feb 2014)

 Bugfixes:

  * LP#1241624 (Attempting to access a restricted resource when logged in as an
                underprivileged user causes a 403 Forbidden response with an
                empty body)
  * LP#1269714 (Physically replacing a device may cause all further SNMP polling
                of it to stop)
  * LP#1272226 (PSU alerts are not shown in the status page)
  * LP#1273706 ("put on maintenance" from status page doesn't work properly when
                NAV and PostgreSQL are configured with differing timezones)
  * LP#1276509 (Access ports sometimes wrongly categorized as uplinks/downlinks)


Version 3.15.4
(released 9 Jan 2014)

 Bugfixes:

  * LP#1246684 (AttributeError crash in Machine Tracker when search results
                include data from deleted IP devices)
  * LP#1255958 (DHCP service-check failure)
  * LP#1265753 (portadmin does not allow empty ifalias)
  * LP#1265755 (portadmin fails to load template for ifalias format)


Version 3.15.3
(released 14 Nov 2013)

 Bugfixes:

  * LP#1239998 (Invalid MAC addresses collected in ARP data from Cisco Nexus
                routers)
  * LP#1247051 (The necessity of SECRET_KEY in NAV 3.15 is not documented)
  * LP#1248524 (Ranked statistics report results seem random in NAV 3.15.2)
  * LP#1248941 (Enabling [defaultvlan] in portadmin.conf makes portadmin fail)
  * LP#1250760 (Existing CAM records aren't closed when switch has _no_ more CAM
                records)
  * LP#1250846 (netbiostracker crashes on non standard result)


Version 3.15.2
(released 31 Oct 2013)

 Bugfixes:

  * LP#1241441 (UnicodeDecodeErrors in reports with non-ASCII data on some
                installations)
  * LP#1241611 (Ranked statistics search results crash with TypeError)
  * LP#1241627 (modpython authentication shim appears to leak open PostgreSQL
                connections in Apache)
  * LP#1241630 (thresholdMon crashes with TypeError when sending a threshold
                event)
  * LP#1242673 (frontpage small screens display links above status)
  * LP#1242905 (Machine Tracker result sorting breaks down for MAC and Switch
                search results)
  * LP#1244120 (Subnet Matrix crashes under unknown circumstances)
  * LP#1244175 (Using SQL to insert custom device categories will cause Netmap
                to fail)
  * LP#1244191 (eventengine dies instead of re-opening logs on the HUP signal)
  * LP#1245370 (Subnet matrix crashes when only a single scope is registered)
  * LP#1245419 (NoReverseMatch error on some Machine Tracker searches)
  * LP#1246226 (Cannot delete IP devices with interface stacks)
  * LP#1246684 (AttributeError crash in Machine Tracker when search results
                include data from deleted IP devices)


Version 3.15.1
(released 17 Oct 2013)

 Bugfixes:

  * LP#1230240 (navsyncdb command is not installed in NAV 3.15.0)
  * LP#1230299 (Cricket+NAV 3.15.0 may not work under Django 1.4.5)
  * LP#1235355 (Machine Tracker performs unnecessary join on netbios table)
  * LP#1235356 (The netbios table needs an index for efficient joins on the arp
                table)
  * LP#1236753 (machinetracker netbios search crashes)
  * LP#1236813 (Alertengine crashes on nav version 3.14)
  * LP#1239139 (Weathergoose2 GOOSENAME not initialized in snmptrap handler)
  * LP#1240855 (Mac search + DNS crashes with TypeError in NAV 3.15.0)


Version 3.15.0
(released 19 Sep 2013)

 User-visible features and improvements:

  * Devices' conceptual layering of interfaces is now collected and presented
    in ipdevinfo. This enables you to, among other things, see which physical
    ports comprise a port- or etherchannel. Some vendors also use this to show
    which physical switch-ports are forwarding packets to/from a given VLAN
    interface.

  * The Netmap tool has been redesigned and re-engineered. Multiple
    improvements have been made based on user feedback.

  * The Netmap contents can now be exported/downloaded as an SVG file, but
    this feature is currently only supported by the Google Chrome browser.

  * Multiple parallel links are now indicated by the Netmap by two parallel
    black markers drawn across the link in question. Details of the underlying
    links are are now properly displayed when clicking on the link line.

  * Interactive next-hop neighbor map in new ipdevinfo tab.

  * "What-if" analysis in new ipdevinfo tab displays devices and organizations
    that may be affected if the selected device goes down. Based on NAV's
    topology information.

  * Images with descriptions can be uploaded and attached to rooms. Useful
    for, among other things, photo-documenting the contents of wiring closets.

  * Subcategories have been replaced by cross-category device groups.
    Arbitrary selections of IP devices can be organized into device groups.

  * Potentially out-of-date CAM and ARP records are highlighted in Machine
    Tracker search results.

  * Community strings are censored in SeedDB IP Device listing.

  * Geolocation of rooms can now be set by clicking on interactive map in
    SeedDB.

  * New program enables streamlined dumping and reloading, with optional
    filtering, of the NAV PostgreSQL database. This simplifies beta testing of
    new NAV versions by copying the production database to a test server.

  * 26 more metrics from APC UPS devices are now collected and graphed.

  * mod_python is no longer required; mod_wsgi is the new recommended way to
    deploy the NAV web interface.

 Bugfixes:
  * LP#1055383 (netmap saves a new view when it should update view)
  * LP#1057423 (netmap algorithm indicator turns red when clicking on
                something in left bar)
  * LP#1062203 (ipdevpoll job configuration description)
  * LP#1165039 (Selecting a datasource for bulk threshold config intermittently
                fails with "internal server error")
  * LP#1169926 (Replace mod_python with Django/WSGI)
  * LP#1213818 (LDAP authentication crashes on non-ASCII usernames and/or
                passwords)
  * LP#1222666 ("Uptime" in ipdevinfo never resets)


Version 3.14.1592653
(released 15 Aug 2013)

 Bugfixes:

  * LP#1146778 (Statemon's icmp.py and ip.py maybe obsolete, remove if so)
  * LP#1198897 (ipdevpoll doesn't guesstimate net_type correctly when rfc3021 is
                in use)
  * LP#1198970 (cricket switch config typo)
  * LP#1200514 (power supply daemon bails out if pysnmp_se is not installed)
  * LP#1206510 (ipdevpoll LLDP UnicodeDecodeError)
  * LP#1207722 (Usernames are searched case insensitive in Microsoft AD)
  * LP#1207737 (LDAP authentication crash on non-existant user in Microsoft AD)
  * LP#1211299 (arnold interface crashes on missing interface)
  * LP#1211692 (arnold must display former interface info when interface is
                missing)

Version 3.14.159265
(released 27 Jun 2013)

 This release rolls back changes to the camlogging system that were made in
 the 3.14.1592 release. These changes caused cam records to be created
 erroneously and also a massive load increase on the server NAV is running on.
 Upgrading is HIGHLY recommended.

 Bugfixes:

  * LP#1195206 (MAC addresses are logged for most link ports, causing huge load
                increase on NAV server)

Version 3.14.15926
(released 20 Jun 2013)

 Bugfixes:

  * LP#1177754 (SRV and OTHER category devices have no uplinks)
  * LP#1185786 (maintengine.py crashes on any maintenance task with room or
                location components)
  * LP#1185848 (VLAN topology direction is wrong in cases of multiple links
                between two devices)
  * LP#1186193 (Cricket collects statistics from EDGE switches in NAV 3.14.1592)

Version 3.14.1592
(released 25 Apr 2013)

 Important upgrade note:

  * The Cricket trees `switch-ports` and `router-interfaces` have been
    consolidated into a single `ports` tree, where all physical ports' traffic
    stats now also are collected. After running the usual `syncdb.py` command,
    you should run `mcc.py` once manually (as the navcron) user to ensure the
    Cricket config tree is updated right away.

    When everything is up and running again, you can optionally delete the
    `switch-ports` and `router-interfaces` directories from your
    `cricket-config` directory, as they are no longer used by NAV.

  * NAV now supplies its own `subtree-sets` configuration to Cricket. If you
    have made manual changes to your Cricket collection setup and/or this
    file, you may need to update your setup accordingly.

 Bugfixes:

  * LP#1165193 (Prefix Matrix Doesn't Handle HSRP)
  * LP#1165206 (ARP Entries on HSRP Subnets are Double Counted)
  * LP#1169553 (Consolidate switch-ports, router-interfaces and physical port
                traffic statistics in Cricket)
  * LP#1169837 (servicemon debug logs no matter what the log level is set to)
  * LP#1169872 (VRRP/HSRP plugin is not enabled by default)
  * LP#1169986 (ipdevpoll spins in its tracks and doesn't reconnect on database
                connection loss)
  * LP#1170221 (Subnet matrix crashes with AttributeError when only one scope
                prefix is registered)
  * LP#1170291 (Mac search + DNS crashes with AttributeError in NAV 3.14.159)
  * LP#1170329 (eventengine dies on loss of database connection)
  * LP#1170374 (Alertengine dies on loss of database connection)
  * LP#1170634 (The SMS daemon dies when database connection is lost)
  * LP#1172204 (Device history crashes with NameError on invalid date input)

Version 3.14.159
(released 11 Apr 2013)

 Bugfixes:

  * LP#1155128 (IndexError crash in Machine Tracker)
  * LP#1158214 (mcc.py does debug logging even when configured not to)
  * LP#1160921 (Geomap won't load map data over HTTPS in Chrome)
  * LP#1161108 (Room bulk import format doesn't include geo position)
  * LP#1163256 (snmptrapd crashes with "interrupted system call" error)
  * LP#1164582 (netmap bails on fetching network graph if interface.speed
                missing)
  * LP#1165017 (Adding 0.0.0.0/0 as excepted range causes netbiostracker to
                hang)

Version 3.14.15
(released 21 Mar 2013)

 Bugfixes:

  * LP#1152173 (Deleting rrdviewer.conf causes crash when attempting to view
                graphs from ipdevinfo)
  * LP#1152599 (VLANs periodically lose one or more prefixes)
  * LP#1154626 (Threshold bulk config UI unresponsive, with javascript console
                error)
  * LP#1155096 (Filtering by category in syslog analyzer doesn't work)
  * LP#1156647 (Topology is not cleared when ports are shut down)
  * LP#1157154 (Netmap stopped working in NAV 3.14.1)
  * LP#1157594 (netbiostracker crashes when a netbios host reports an empty mac
                address)
  * LP#1157658 (Failing ipdevpoll plugin should be identified in log messages at
                the ERROR level)

Version 3.14.1
(released 07 Mar 2013)

 User-visible features and improvements:

  * NAV now fully supports SNMP communication over IPv6. Please see the
    release notes for more information.

  * Most of the service monitor plugins now support IPv6.

  * NAV documentation is slowly moving out of the wiki and into Sphinx. Now,
    every NAV installation includes a link from the front page to the
    browseable, locally installed documentation.

  * The Toolbox can now be collapsed into an icon/title-based list if the tool
    descriptions aren't needed or wanted.

  * The ordering of tools in the Toolbox can now be customized individually by
    each user.

  * The status page and portadmin have been adapted to work well on small
    screens/mobile devices.

  * Portadmin now supports editing trunks. 

  * Portadmin includes a new feature to enable trunking of predefined voice
    VLANs on access ports, for SIP phones that support 802.1Q trunking

 Fixes and features:

  * LP#483534  (Subnet Matrix: Display description of prefix in dropdown)
  * LP#736818  (Reorganise toolbox webpage)
  * LP#965144  (Front page needs link to Status page)
  * LP#1060976 (Portadmin imports nav.Snmp.pysnmp_se directly)
  * LP#1062206 (Camlogger should log entries from non-access ports if connected
                device is not a networking device)
  * LP#1062317 (Support SNMP over IPv6)
  * LP#1062318 (Servicemon plugins should be reviewed for IPv6 support)
  * LP#1069770 (Want a mobile version of the status page)
  * LP#1069771 (Want a mobile version of port admin)
  * LP#1092154 (Portadmin crash when unicode characters in ifalias)
  * LP#1092156 (Portadmin crash when it cannot find a netbox by name or ip,-
                and interface by id)
  * LP#1092551 (Bug in threshold, crashes when searching for netboxes
  * LP#1103376 (portadmin should highlight changes in a better way)
  * LP#1134390 (Machine tracker crashes when inputting non-ASCII characters in
                search)
  * LP#1134392 (Invalid IP search patterns cause abnormal Machine Tracker
                behavior)
  * LP#1135699 (arnold fails to open quarantined ports on cisco devices)
  * LP#1137799 (cricket runs eval on config that contains curly braces)
  * LP#1143962 (Device history search for location crashes)
  * LP#1146602 (Maintengine TypeError crash)
  * LP#1146604 (arnold lacks links to relevant information)


Version 3.13.1
(released 21 Feb 2013)

 The release notes were updated with more information about dependency changes
 and the new alert message templates introduced with the Python-based event
 engine.

 Fixes:

  * LP#1126340 (arnold t1000 crashes on pursuit)
  * LP#1126341 (arnold autoenable crashes on missing interface)
  * LP#1128868 (Arnold does not display a candidate for manual block)
  * LP#1130093 (NetworkX 1.6 throws exception in eventengine)
  * LP#1130103 (Typo in ReportListTemplate.tmpl)

Version 3.13.0
(released 07 Feb 2013)

 Fixes:

  * LP#1092848 (logengine regression: crash on various non-Cisco syslog entries)
  * LP#1102831 (machine tracker ip sort does not work)
  * LP#1104025 (vlan view needs a search page)
  * LP#1104027 (vlan view does not draw a vlan graph if there are no ipv4
                prefixes)
  * LP#1107723 (collect_active_ip crashes when prefix ids has been changed)
  * LP#1108647 (navbar search should search for vlan net types)
  * LP#1108702 (Unused prefixes are never deleted)
  * LP#1108880 (Physical port view annotates all non-switching ports as layer 3
                ports)
  * LP#1110368 (Messages UI crashes when entering non-ASCII characters in forms)
  * LP#1115013 (Modules with status down don't show up in 'Delete modules' page)
  * LP#1115109 (Machine tracker switch search lists all ports if no results are
                found for the target port)

Version 3.13.0b2
(released 25 Jan 2013)

 Fixes:

  * LP#309705  (Add RSS feed for messages)
  * LP#735521  (Tracking machines behind a port where the name has changed
                fails)
  * LP#1014513 (Ajax calls need to handle session timeout)
  * LP#1062136 (linkState events should be sent only for redundant links)
  * LP#1062197 (ipdevinfo DNS table should be on a separate tab)
  * LP#1062200 (ipdevinfo needs a port view tab for physical ports)
  * LP#1083511 (MachineTracker form data is reset on result page)
  * LP#1092154 (Portadmin crash when unicode characters in ifalias)
  * LP#1092156 (Portadmin crash when it cannot find a netbox by name or ip,- and
                interface by id)
  * LP#1092848 (logengine regression: crash on various non-Cisco syslog entries)
  * LP#1099321 (cricket frontpage displays !short-desc!)
  * LP#1099393 (ipdevinfo room link should link to new room info)
  * LP#1099412 (room opt fields with links should be clickable in room view)
  * LP#1102923 (eventEngine doesn't fallback to default alert message template)
  * LP#1102924 (Missing alert templates for upsPowerState alerts)
  * LP#1103403 (servicestate plugin doesn't add service details to alerts)
  * LP#1103455 (active ip collector is insanely slow)
  * LP#1103459 (active ip collector does not detect that it is running)
  * LP#1103505 (arnold crashes on manual detention)
  * LP#1103923 (vlan view breadcrumbs missing)
  * LP#1103926 (Unhandled errors in eventengine topology evaluation cause events
                to be ignored)
  * LP#1103929 (Netbox.up winds up out of sync with actual alert-based box
                state)

Version 3.13.0b1
(released 14 Dec 2012)

 User-visible features and improvements:

  * The eventEngine has been rewritten to Python. This was the last remaining
    Java component of NAV, meaning Java is no longer needed for installing and
    running NAV.

  * VLANs are now searchable from the Navbar.

  * IPv4, IPv6 and MAC host counts for each VLAN is now graphed over time.

  * NAV is now able to detect and graph data from sensors on Cisco Nexus
    devices.

  * Maintenance tasks can now be configured to end automatically when all
    components involved in the task are up.

  * IP Devices that are down can be placed on immediate maintenance until up
    again directly from the status page.

  * Subscriptions to MAC address prefixes are now possible in Macwatch. Use
    with caution!

 Fixes:

  * LP#305435  (Sort by "Start time" or "End time" in machinetracker)
  * LP#305441  (Button for "Put on maintenance immediately")
  * LP#317800  (Color gradient to express utilization of IPv6 subnets)
  * LP#341703  (Manual detention does not pursue client)
  * LP#361530  (Arnold: Predefined detention does not exponentially increase
                detentions)
  * LP#744932  (Arnold should give warning if snmp write is not configured)
  * LP#833959  (make install overwrites nav.conf and db.conf)
  * LP#922793  (Possibility to set end time = "until device is up again " in
                maintenance)
  * LP#961097  (Don't list cancelled maintenance tasks in active list)
  * LP#961100  (Show component details in maintenance task list when there is
                only a single component)
  * LP#1057509 (Mouseovers with number of active IPv6 addresses in Subnet
                Matrix)
  * LP#1057511 (Get sensor information from CISCO-ENTITY-SENSOR-MIB)
  * LP#1062130 (NAV should graph IP address usage per prefix)
  * LP#1069773 (macwatch should be able to look for MAC address prefixes too)

 
Version 3.12.4
(released 06 Dec 2012)

 Bugfixes:

  * LP#744963  (generate short interface names in ip dev info when necessary)
  * LP#1074323 (Machine tracker crashes on partial subnet search)
  * LP#1076913 (cricket-config is not updated on update)
  * LP#1077881 (snmpoid octets should be bytes/s not bytes)
  * LP#1077949 (ipdevinfo helper functions crash on invalid input)
  * LP#1078259 (templatetag add_interval does not exit cleanly on error)
  * LP#1078292 (ipdevpoll job logger needs to log interval for manual jobs)
  * LP#1079088 (logengine crashes on syslog entries from a Cisco ASA device)
  * LP#1080663 (ipdevinfo netbox overview does not display edge netboxes)
  * LP#1080727 (portadmin does not follow organization hierarchy correctly)
  * LP#1082381 (ipdevpoll oidprofiler sets unsupported when value=0)
  * LP#1085826 (portadmin shows wrong available vlans)

Version 3.12.3
(released 01 Nov 2012)

 Bugfixes:

  * LP#343857  (Invalid IP in subnet matrix)
  * LP#1052907 (Threshold configurator does not indicate the unit/scale of a
                metric when editing a threshold)
  * LP#1062230 (Removing a threshold doesn't clear an active threshold alert)
  * LP#1062236 (PSU alarms don't show up on Status page)
  * LP#1063728 (TemplateSyntaxError at /info/)
  * LP#1068097 (navtopology crashes on CDP data from Cisco Switch Clustering)
  * LP#1069688 (datasources have no default unit)
  * LP#1069751 (Subnet matrix crash on scope with only a few large subnets)
  * LP#1070798 (spaces in search words in navbar are not trimmed)
  * LP#1070846 (ipdevinfo crashes when searching for netbox that does not exist)

Version 3.12.2
(released 18 Okt 2012)

 Bugfixes:

  * LP#1052902 (linkState remains unresolved after links comes back up)
  * LP#1052906 (Cannot add thresholds with decimals)
  * LP#1057403 (cricket sensor module does not clean up old config)
  * LP#1057514 (Removed PSUs and fans don't disappear from NAV)
  * LP#1060974 (Web interface crash when PySNMP-SE is not installed)
  * LP#1061518 (Room view "last seen" search needs label to identify unit/scale)
  * LP#1061520 (The ipdevpoll job "logging" should be renamed to "ip2mac")
  * LP#1061521 (The "lastupdated" report is horribly broken)
  * LP#1061526 (The ipdevinfo job listing should include interval information)
  * LP#1061529 (Ipdevinfo "recent alerts" tab should indicate unresolved alerts
                by changing colour)
  * LP#1061532 (My SMS list should sort the newest messages first)
  * LP#1061595 (Machine Tracker no longer accepts a prefixid argument)
  * LP#1065442 (Search for ip or id in navbar does not work)
  * LP#1065464 (Searching for a partial ip in navbar crashes the site)

Version 3.12.1
(released 27 Sep 2012)

 Bugfixes:

  * LP#1046221 (SshChecker.py only works for IPv4)
  * LP#1046777 (no breadcrumb on seeddb IP Device)
  * LP#1050890 (info/room - roomid with spaces crashes room listing)
  * LP#1050905 (room view port ordering in netbox interfaces is wrong)
  * LP#1051869 (Netmap selected node elink renders incorrect)
  * LP#1051878 (Netmap last updated field for selected netbox)
  * LP#1052435 (Netmap crashes NAV if install has old simplejson library)
  * LP#1052436 (Netmap fails reading request body on django>=1.4)
  * LP#1052804 (NoReverseMatch error on multiple pages when adding IPv6 host
                with no DNS name)
  * LP#1052885 (snmpAgentState alert is not resolved when SNMP is deconfigured
                for device)
  * LP#1052893 (When adding an alert subscription, it's impossible to see which
                addresses are Jabber addresss and which are e-mail)
  * LP#1052898 (No fan or PSU-related alarms are ever posted)
  * LP#1053866 (newest instead of oldest entries are trimmed from the ipdevpoll
                job log table)
  * LP#1053961 (Netmap algorithm state indicator is slow)
  * LP#1054091 (netmap save as dialog does not follow NAV's palette)
  * LP#1055586 (ipdevpoll aborted due to plugin failure: tuple index out of
                range)
  * LP#1057366 (Netmap should warn IE users about min. version)
  * LP#1057373 (Netmap traffic gradient enhancements)
  * LP#1057374 (Netmap renders wrong linkload color for 0%)

Version 3.12.0
(released 13 Sep 2012)

 User-visible features and improvements:

  * The Netmap Java applet has been rewritten in JavaScript, with many
    improvements, including, but not limited to, saveable map layouts and VLAN
    topology tracing.  Layer 2 and layer 3 maps are now separate, and
    elinks/peers can optionally be displayed on L3.

  * Searches in the navbar will now return results from rooms and interfaces,
    as well as IP devices.

  * New room view with powerful port overview, enabling sorting, filtering and
    exporting information to CSV files.

  * IP Device Info has been cleaned up, now with more information,
    navigateable via a tabbing interface.

  * A map of registered room locations with status indicators can now be
    embedded in the main page by removing the commented-out sections of the
    `welcome-registered.txt` file.

  * IPv6 traffic counters for router interfaces. Vendor support for this seems
    dismal at the moment, so keep nagging for software updates!  If upgrading
    from previous NAV versions, new cricket configuration templates need to be
    copied; please read the release notes.

  * ipdevpoll now supports both VRRP and HSRP.

  * The maximum number of concurrent collection jobs in an ipdevpoll process
    can now be configured, which is useful in situations where the process
    runs out of resources such as file descriptors.

  * ipdevpoll job runs are now all logged to the database, enabling more
    details and analysis of job statuses in the web interface.  ipdevinfo will
    now display a timestamp for each of the configured jobs, complete with
    status indicators and warnings for jobs that may be overdue.

  * The Maintenance and Messages tool have been migrated from mod_python to
    Django, and especially the former has received some improvements along the
    way.

 Bugfixes:

  * LP#736825  (Replace ip-hostname search in toolbar with a more generic
                searchbox)
  * LP#1009497 (Forward slashes in location names crash SeedDB)
  * LP#1039490 (Mixed IPv4 and IPv6 elinks are mis-labeled as lans)
  * LP#1040043 (Incorrect layer 2 topology in networks with VRRP routers)
  * LP#1043791 (MAX_CONCURRENT_JOBS needs to be configurable)
  * LP#1044321 (SNMP timeout value is not respected during Cisco community
                indexing)
  * LP#1046227 (Django >= 1.2 deprecation warnings)


Version 3.11.6
(released 17 August 2012)

 Bugfixes:

  * LP#1023567 (ipdevpoll logging system uses too many resources)
  * LP#1027051 (ipdevpoll is not able to gather ARP and ND data from h3c/hp
                devices configured in IRF)
  * LP#1034864 (serial numbers disappear in NAV 3.11.5)
  * LP#1036656 (ipdevinfo only lists uplinks for switches)
  * LP#1037059 (CDP neighbors reported with IP=0.0.0.0 are mis-identified)
  * LP#1037460 (Cisco switch ports disappear in NAV 3.11.5)
  * LP#1037533 (ifAlias is not updated on changes)


Version 3.11.5
(released 21 June 2012)

Bugfixes:

  * LP#722561  (Netmap:incorrect link load info)
  * LP#1009002 (Unknown orgid parsed from router port description causes
                ipdevpoll inventory job to fail)
  * LP#1010013 (KeyError in ipdevpoll interfaces plugin on devices that have no
                network interfaces)
  * LP#1010018 (IndexToIpException in ipdevpoll Prefix plugin)
  * LP#1012001 (ipdevpoll inventory job fails on WeatherGoose device)
  * LP#1012032 (ipdevpoll inventory job crashes on devices reporting invalid IP
                address netmasks)
  * LP#1012034 (Unknown usageid parsed from router port description causes
                ipdevpoll inventory job to fail)

 Various performance-related improvements:

  * More tweaks to avoid producing unnecessary SNMP queries.

  * Switch port detection on Cisco equipment has been improved


Version 3.11.4
(released 31 May 2012)

 Bugfixes:

  * LP#644155 (Network Explorer never returns response to some searches)
  * LP#912276 (Device History Request-URI Too Large)
  * LP#996955 (All sensor stats are named "Sensor", and clutter the ipdevinfo
               view)
  * LP#997008 (Failed ipdevpoll jobs aren't properly rescheduled)
  * LP#997606 (add option to run each ipdevpoll job type in separate process)
  * LP#997980 (bad MAC for IPv6 addresses from Catalyst 6500)
  * LP#999606 (dhcping is not documented as requirement for DHCP service
               monitor)

 Various performance-related improvements:

  * Internal caching of collected SNMP variables pr. ipdevpoll SNMP session.

  * Various tweaks to avoid producing unnecessary SNMP queries.

  * Added database indexes for some potentially slow and frequently used
    queries.

  * Added ipdevpolld multiprocess option to run each job type as separate
    subprocess (enabling this will consume up to 60 PostgreSQL connections, be
    warned!)

  * An -n option was added to ipdevpolld. Used in combination with the -J
    option, ipdevpoll will run a single job for a single netbox as a
    foreground process.

  * When new jobs are added to the internal ipdevpoll job queues, boxes are
    prioritized in ascending order of last update time.  I.e. ipdevpoll will
    run jobs first for boxes that are new or haven't completed an inventory
    job in a long time.


Version 3.11.3
(released 03 May 2012)

 Bugfixes:

  * LP#912217 (Breadcrumb path missing from Alert Profiles My SMS view)
  * LP#912763 (Alert Profile filter form cannot display more than 300 rooms)
  * LP#929375 (Status page needs an "SNMP Agents Down" listing)
  * LP#929376 (Status page needs a "Links Down" listing)
  * LP#955794 (geomap variant normal, does not finish loading map, and shows no
               rooms or links)
  * LP#961221 (Maintenance task cancel action still visible on cancelled tasks)
  * LP#961996 (Geomap CPU load indication is always red)
  * LP#962087 (IP-hostname search in toolbar translates all numbers as IP-
               addresses)
  * LP#962093 (Report CSV export crashes on non-ASCII data)
  * LP#962146 (Faulty SNMP agent implementations crash SeedDB)
  * LP#965147 (Want clickable "function" column in Reports)
  * LP#965149 (Invalid link to function in Server report)
  * LP#966063 (prefix report, missing argument to machinetracker)
  * LP#966072 (invalid link in Usage report)
  * LP#978618 (KeyError in ipdevpoll psu plugin)
  * LP#979754 (scope prefix is overwritten by lan prefix)
  * LP#983737 (ipdevpoll cam plugin TypeError crash)
  * LP#991714 (Requiring group membership makes LDAP authentication crash for
               first time users)
  * LP#993932 (ipdevpoll LLDP plugin MultipleObjectsReturned exception)

Version 3.11.2
(released 12 Apr 2012)

 Bugfixes:

  * LP#939429 (throttle linkState events)
  * LP#962939 (navtopology crashes when router trunks exist)
  * LP#965972 (neighbor identification via sysname is case sensitive)
  * LP#968917 (ipdevpoll UnicodeDecodeError when storing unidentified LLDP
               neighbors)
  * LP#969069 (ipdevpoll.log fills up with snmp_open errors)
  * LP#972211 (Switch ports not discovered on Gbe2c switches)
  * LP#972363 (statically configured bridge forwarding entries aren't collected
               for machine tracking)
  * LP#972442 (ipdevpoll profiling job crashes with IntegrityError)
  * LP#979737 (throttle snmpAgentState events)
  * LP#979791 (ipdevpoll LLDP plugin crash with AttributeError)

Version 3.11.1
(released 22 Mar 2012)

 User-visible features and improvements:

  * Unrecognized neighbors report is now back, with improved information and
    populated with source data from both CDP and LLDP.

  * Running out of available file descriptors while opening SNMP sockets is
    logged more informatively.

  * ipdevpoll will not run jobs unnecessarily for devices whose SNMP agents
    are known to be down.

 Bugfixes:

  * LP#890142 (sysname is not updated from DNS for non-SNMP devices)
  * LP#953967 (Don't store router port addresses for shutdown ports)
  * LP#954766 (CDP plugin crashes with AttributeError on some devices)
  * LP#955087 (Geomap fails to draw map after OpenStreetMap shut down tiles@home
               server)
  * LP#955789 (sc.03.11.0004.sql fails on PostgreSQL 9)
  * LP#955808 (navtopology ValueError: need more than 1 value to unpack)
  * LP#955861 (ipdevpoll topo job IntegrityError)
  * LP#956772 (navtopology doesn't delete unused vlan records)
  * LP#956904 (ipdevpoll creates unusable Vlan records)
  * LP#956910 (ipdevpoll is unable to detect cisco router trunks properly)
  * LP#956955 (mcc.py creates sensors configuration for netboxes that have no
               SNMP community)
  * LP#959081 (Error in IP filter causes AlertEngine to crash)
  * LP#959156 (ipdevpoll AttributeError: LoggerAdapter instance has no attribute
               'warn')
  * LP#961123 (ipdevpoll topo job UnboundLocalError in neighbor processing)
  * LP#961206 (Non-conformance to IPV6-TC in IPV6-MIB causes inventory job
               crash)
  * LP#961238 (ipdevpoll topo job crash when storing blocked ports for some
               Procurve switches)
  * LP#961566 (FieldDoesNotExist error in ipdevpoll: ifoperstatus_change)
  * LP#961573 (ipdevpoll ValueError: u'1.3' is not a valid sysObjectID)

Version 3.11.0
(released 08 Mar 2012)

 User-visible features and improvements:

  * LLDP support for improved topology detection.

  * getBoksMacs replaced by ipdevpoll plugins in `topo` job.

  * Q-BRIDGE-MIB now also used when collecting switch forwarding tables,
    meaning improved machine tracking data for switch vendors like HP, Juniper
    and Alcatel.

  * The Machine Tracker's IP search form has consolidated the `To` and `From`
    IP address search fields into a single `IP Range` search field with
    extended search syntax for ranges of IP addresses.  See LP#643544 for
    details.

  * ipdevpoll can now be made to run single job configurations from
    ipdevpoll.conf, to run in the foreground, and to log to stderr instead of
    its log file.

  * ipdevpoll will reset its log levels from logging.conf upon receiving a
    SIGHUP signal.

  * ipdevpoll will log the currently active polling jobs upon receiving a
    SIGUSR1 signal.


Version 3.10.4
(released 08 Mar 2012)

 Bugfixes:

  * LP#947080 (Netbox attributes aren't updated when modules are found)

Version 3.10.3
(released 01 Mar 2012)

 Bugfixes:

  * LP#906849 (Status page does not show current IP devices down)
  * LP#936926 (mcc registers sensors RRD files in wrong directory)
  * LP#937622 (a device's supported snmp version is never updated)
  * LP#937677 (type, device and various other attributes aren't updated)

Version 3.10.2
(released 09 Feb 2012)

 Bugfixes:

  * LP#258298 (Service alerts aren't closed on service deletion)
  * LP#392022 (Incorrect IPv4 net address prefix link in Subnet matrix)
  * LP#744930 (vlan report for closed vlans is empty)
  * LP#744933 (IP range searches in radius accounting tool ignores timestamp)
  * LP#912210 (pping crashes when its PID is >= 32768)
  * LP#912219 (Network explorer incomplete domain names)
  * LP#920882 (moduleDown alerts reference affected module only as "$module")
  * LP#920886 (Status page doesn't show modules down)
  * LP#922566 (SQL syntax errors from getBoksMacs on PostgreSQL 9.1)
  * LP#922586 (Cisco 1900 switches cause getBoksMacs SNMP walks to go into
               infinite loops)
  * LP#922616 (report system behaves badly if accessed without a trailing slash
               in url)
  * LP#923641 (Fan outage on HP devices never reported)
  * LP#925928 (HP Virtual Connect Ethernet modules report crazy MAC addresses,
               making getBoksMacs spew SQL errors)
  * LP#925956 (link from organization report to prefix report crashes report
               page)
  * LP#928754 (Installing database on PostgreSQL 9 fails)


Version 3.10.1
(released 05 Jan 2012)

 Bugfixes:

  * LP#903096 (Ampersand in organization id crashes ipdevinfo)
  * LP#904605 (netboxinfo subcat column links to a failing page)
  * LP#906763 (SyntaxError in powersupplywatch.py on Python < 2.6)
  * LP#906845 (Status on front page shows device on maintenance as down)
  * LP#906850 (Alert Profiles NoReverseMatch error under Django 1.3)
  * LP#907193 (COMMIT/ROLLBACK error after deleting device (Django 1.3))
  * LP#907204 (seeddb crashes while adding an already existing switch)
  * LP#907741 (NAV 3.10 pping inaccurately reports multitudes of devices as down
               when pinging self)
  * LP#907772 (navtopology crashes with TypeError)
  * LP#910849 (ipdevpoll wastes time and I/O bandwidth with unnecessary SQL
               UPDATEs)
  * LP#910855 (navtopology doesn't avoid multiple instances)
  * LP#911684 (radius accounting log crashes when searching)
  * LP#911786 (servicemon stops sending events)


Version 3.10.0
(released 16 Dec 2011)

 User-visible features and improvements:

  * VLAN subtopology detection has been rewritten to Python. The old
    networkDiscovery Java program is now deprecated.

  * Alerts when SNMP agents stop responding.

  * Alerts on power failure SNMP traps from UPS units. UPS-MIB (RFC 1628) and
    proprietary MIBs from Eaton Corporation, APC and MGE are supported.

  * Configurable port link status monitoring and alerting in ipdevpoll,
    independent of SNMP trap configuration.

  * Alerts on redundant power supply and fan failures on Cisco and HP devices.

  * Statistics from all environment sensors (such as temperature, humidity,
    light, sound, etc.) detectable through either ENTITY-SENSOR-MIB (RFC
    3433), CISCO-ENVMON-MIB or IT-WATCHDOGS-MIB (IT Watchdogs WeatherGoose)
    are now collected via Cricket.

  * pping can now ping IPv6 hosts.

  * ipdevinfo and Machine Tracker now perform bulk DNS lookups in parallel,
    improving page load times when DNS is slow.

 Bugfixes:

  * LP#744940 (geomap should default to a sensible start map)
  * LP#894727 (No server software versions since NAV 3.5)


Version 3.9.4
(released 16 Dec 2011)

 Bugfixes:

  * LP#898992 (ipdevinfo displays all ports as blocking whereas stpblock report
               confirms that they're not)
  * LP#900723 (No SW version on Cisco 4506E L3 switch)
  * LP#900779 (smsd crashes when discarding non-dispatchable messages with non-
               ASCII chars)
  * LP#901623 (mcc does not update maximum threshold value for interfaces)
  * LP#903128 (servicemon/pping opens a new connection on any database error)
  * LP#903681 (room report should include position)
  * LP#904178 (smsd removes permanently failed dispatchers even when it should
               ignore permanent failures)

Version 3.9.3
(released 01 Dec 2011)

 Improvements:

  * Using the `-d` option with cleanrrds.py will now also remove references to
    stale availability and response time RRD files from NAV's database.  This
    should help against the "Availability: N/A" issue seen by some in
    ipdevinfo, whereas bugfixes to pping should prevent it from creating new
    entries while leaving stale ones in the future.

 Bugfixes:

  * LP#586334 (HTTPS service checker doesn't work with Python 2.6)
  * LP#744958 (ranked stats config file should default to mbit/s)
  * LP#888056 (MacWatch GUI crashes if the input of the MAC address is invalid)
  * LP#891542 (Add option to make smsd ignore "permanent" dispatch errors)
  * LP#891568 (logengine cron mail complains: global name 'ENOENT' is not
               defined)
  * LP#893591 (pping crashes when rrd files already exist)
  * LP#897175 (ipdevpoll stops polling a device whose type is yet unregistered)
  * LP#897194 (NameError when adding IP device in SeedDB)
  * LP#898128 (Trying to seed - when going to USAGE crash)


Version 3.9.2
(released 17 Nov 2011)

 Bugfixes:

  * LP#300708 (Improve the link up/down trap plugin to include description)
  * LP#338696 (Postgresql service checker is actually a port checker)
  * LP#787957 (No trunk information on H3C switches)
  * LP#802408 (Lowercase cricket rrd file not found when sysname has uppercase
               letters)
  * LP#854696 (Adding a new filter or new filter group in Alert Profiles fails)
  * LP#858055 (Creating a new maintenance task with ÆØÅ in description fails)
  * LP#862208 (No cricket stats for directories "routers" and "switches" in
               cricket)
  * LP#865292 (HTTP service checker ignores query string)
  * LP#890190 (linkstate trap handler does not work)
  * LP#890607 (Set supervisor SW version as chassis SW version on Cisco devices)
  * LP#891090 (pping creates multiple RRD files for same data, causing ipdevinfo
               to display availability as N/A)


Version 3.9.1
(released 12 Aug 2011)

 Bugfixes:

  These two bugs were actually fixed in 3.9.0, but were omitted
  from the changelog:

  * LP#737102 (Trying to add a prefix that already exists yields an
               error, but an entry (without the prefix) is added to 
               vlan-table)
  * LP#771677 (the delete button on seeddb/prefix is missing)


  * LP#643469 (Status history link URL is ridiculously long)
  * LP#643472 (Device history search results lack context)
  * LP#643544 (Partial fix for: Flexibility when entering ip address in 
               machine tracker)
  * LP#726545 (SeedDB should verify SNMP write community)
  * LP#751302 (Change the name for prefix matrix to "Subnet matrix")
  * LP#754602 (seeddb: improve Move Selected)
  * LP#790178 (pping can crash if clock is adjusted backwards)
  * LP#804869 (Interface-URL in 'machinetracker' yields 404)
  * LP#817201 (network discovery vlan index fault)


Version 3.9.0
(released 01 Jul 2011)

 User-visible features and improvements:

  * WeatherGoose snmptrapd plugin now also supports WeatherGoose II traps.
  * Added portname information to port listings in Arnold.

 Bugfixes:

  * LP#736905 (Changing a vendor id creates a new vendor instead)
  * LP#749376 (Seed DB: Bulk import for room should require location and allow
               position)
  * LP#787986 (No information collected for devices of unknown type)
  * LP#789005 (Config option for portadmin to turn off authorization)
  * LP#790600 (ARP records aren't closed when router goes down)
  * LP#791146 (oidprofiler job fails under TwistedSNMP)
  * LP#791150 (ipdevpoll doesn't work with pynetsnmp installed on Debian Lenny)
  * LP#791222 (ipdevpoll fails under pynetsnmp 0.28.8 / Debian Lenny)
  * LP#794511 (navtopology crashes with error "can't adapt")
  * LP#797143 (unrecognizedCDP report links to removed ipinfo app)
  * LP#797576 (web login crashes on first-time login for LDAP user)
  * LP#798146 (Lots of data aren't collected when using TwistedSNMP)


Version 3.9.0b1
(released 20 May 2011)

 User-visible features and improvements:

  * NAV's threshold monitoring feature has finally been completed - Threshold
    Manager is a new web tool that allows adjusting threshold values for
    individual statistical data sources.  Alerts generated by the threshold
    monitor can be subscribed to in users' alert profiles.

  * MAC Watch is a new web tool that maintains a watch list of MAC addresses.
    Whenever a watched MAC address appears on your network, NAV will send an
    alert that can be subscribed to.

  * ipdevpoll can now retrieve VLAN configuration from Extreme Networks
    devices.

  * ipdevpoll can now optionally use the pynetsnmp library as an alternative
    to the TwistedSNMP/PySNMP combination.  pynetsnmp is a ctypes binding to
    the well-known NetSNMP library, and should noticeably improve performance
    if used.

  * Layer 2 topology discovery has been rewritten from scratch, due to both
    problems with the results of the old discovery code and problems with
    maintaining the old code.

 Bugfixes:

  * LP#739718 (ifName should be derived from baseport number if not available)


Version 3.8.6
(released 20 May 2011)

 Bugfixes:

  * LP#777821 (ipdevpoll crash on IPv4 addresses in IP-MIB::ipAddressTable)
  * LP#778422 (No router addresses collected on a Cisco Nexus 7000)
  * LP#782161 (Only IPv6 client addresses collected on some routers)

Version 3.8.5
(released 14 April 2011)

 Bugfixes:

  * LP#745616 (edit vlan in seeddb needs improvement)
  * LP#745620 (change text descriptions in seeddb)
  * LP#746381 (Add a report to display all collected interfaces, regardless of
               type)
  * LP#747104 (Missing interfaces are left lingering in the database)
  * LP#748852 (Avoid using the word "handler" in SeedDB/Service)
  * LP#749502 (Seed DB: Indicate required fields with an asterisk)
  * LP#751310 (Not possible to add a function when adding a new ip device)

Version 3.8.4
(released 31 March 2011)

 Bugfixes:

  * LP#415376 (Log more info about cause of blacklisting alertengine plugins)
  * LP#723362 (Edit IP Device - feature request for delete button)
  * LP#726545 (SeedDB should verify SNMP write community)
  * LP#735513 (seeddb room main view missing position column)
  * LP#735514 (Configuring VLAN on a Cisco switch gives SNMP error)
  * LP#735516 (parentheses shouldn't be required for geo coordinates in SeedDB)
  * LP#735519 (Modulecount link from type report fails)
  * LP#735935 (Missing columns and wrong column titles in SeedDB's IP Device
               list)
  * LP#735958 (Arnold crashes when deleting a quarantine vlan)
  * LP#736899 (PortAdmin cannot find VLANs on Cisco switches if vendor id has
               changed to anything but lowercase 'cisco')
  * LP#738609 (Intermittent EOFError in web pages)
  * LP#740017 (crash when attempting to create alert profile from template)
  * LP#740849 (inventory job keeps going on after device removal from seeddb)
  * LP#741573 (t1000.py KeyError crash when following up detentions)
  * LP#744839 (Login page crash when LDAP manager_password contains % chars)


Version 3.8.3
(released 15 March 2011)

 Bugfixes:

  * LP#730524 (ipdevpoll oidprofiler says all OIDs are a match)
  * LP#731252 (ipdevpoll leaks memory on database exceptions)
  * LP#731318 (radius accounting page crashes when user has non-ASCII  chars in
               username)
  * LP#733115 (pping crashes when re-creating RRD files)
  * LP#733152 (inventory job fails on IntegrityError on internal module swap)
  * LP#735365 (Cannot add top-level organizations)


Version 3.8.2
(released 3 March 2011)

 - This maintenance release fixes compatibility with newer versions of Django
   and Cheetah.

 - Changelog for 3.8.1 forgot to mention the addition of a new "offline
   devices" report.  The report lists serial numbers of devices known to NAV,
   but now appear to have been shelved.

 - NOTE: Users on upgraded installations should update their status
   preferences.  A missing setting in the default preferences assigned to all
   new users would cause the status system to not display devices on
   maintenance in the "maintenance" section unless they were actually down or
   in shadow (as described in LP#723688). 

   After the upgrade, go to `Status` -> `Preferences` -> `IP Devices on
   Maintenance` and add `Up` to the list of states to display.  This choice
   was previously not enabled.

 Bugfixes:

  * LP#591602 (Endtime in maintenance period overwritten by a shorter
               maintenance period)
  * LP#720669 (can't add components to maintenance task when existing
               components have been deleted)
  * LP#721270 (CSRF Verification Fails on Django 1.2)
  * LP#721273 (Multiple NAV pages crash on non-ASCII chars under Cheetah 2.4)
  * LP#723619 (Maintenance crashes when adding multiple netboxes to a task)
  * LP#723688 (Status doesn't show devices on maintenance)
  * LP#724266 (MachineTracker inactive search says all IPs are inactive)
  * LP#724322 (netbox.uptodate is not altered when saving in seeddb)
  * LP#726402 (Rooms should be listed alphabetically when editing IP devices)
  * LP#726472 (portadmin should report error when snmp write is not available)
  * LP#726524 (prefix net type classification may be wrong on first discovery)
  * LP#728336 (`nav version` cannot find version information in NAV 3.8)


Version 3.8.1
(released 17 February 2011)

 Bugfixes:

  * Various problems with the 3.8 build/install system, discovered during
    Debian packaging.

  * LP#618555 (alert addresses are not validated by alert profiles ui)
  * LP#646708 (ipdevpoll fails to shutdown)
  * LP#667771 (LDAP fallback to local password authentication regression)
  * LP#715801 (Wrong gwcount in prefix report)
  * LP#715807 (Prefix net types are wrongly classified when single router has
               multiple addresses)
  * LP#715851 (Missing config files during 3.8.0 install)
  * LP#717144 (problem adding position cords on room)
  * LP#719232 (AlertEngine crash error: filter() argument after ** must be a
               dictionary)
  * LP#720024 (logengine crashes when message contains : characters)


Version 3.8.0
(released 3 February 2011)

 User-visible features and improvements:

  * The database schema can now be kept updated automatically using the new
    `syncdb.py` program. Please see the `NOTES` file, and run the program as
    soon as you've upgraded.

  * NAV can now configure descriptions and access VLANs on your switch ports
    when an SNMP write community is set for a switch.  This functionality is
    accessible through the IP Device Info tool.

  * SeedDB has been rewritten to use the Django framework (and has
    subsequently been reduced from nearly 5000 lines of spaghetti code to just
    below 2000 maintainable lines).

  * The number of concurrent ipdevpoll jobs can now be limited on a per-job
    basis, to ease the load on your system if so desired. See the annotated
    `ipdevpoll.conf` file.

 Bugfixes:

  * LP#643550 (Include ipdevinfo links in switch search in machine tracker)
  * LP#545029 (SmbChecker runs out of available file descriptors)


Version 3.7.4
(released 27 January 2011)

 Bugfixes:

  * LP#645892 (report: csv export does not export full report)
              This wasn't properly fixed in 3.6.0.
  * LP#702796 (Syntax error in HttpChecker.py)

Version 3.7.3
(released 13 January 2011)

 Bugfixes:

  * LP#537220 (logengine ignores seconds from timestamps)
  * LP#562242 (Prefix matrix crashes when viewing IPv6 scope)
  * LP#689629 (ipdevinfo crashes on IP addresses on VLANs that have no VLAN ID)
  * LP#691571 (old serial no association should be cleared when ip device is
               replaced with new hardware)
  * LP#692580 (delete location crashes)
  * LP#692997 (Machine tracker crashes due to limitations in allowed interface
               names)
  * LP#701451 (snmptrapd fails to decode certain SNMPv1 traps)
  * LP#701453 (snmptrapd fails to parse SNMPv2 traps from WeatherGoose)
  * LP#702257 (alertengine crashes after alert profile is deleted)

 Improvements:

  * if loglevels are set to DEBUG, ipdevpoll will now log full details of
    stackframes when unhandled errors occur.

Version 3.7.2
(released 23 December 2010)

 Bugfixes:

  * LP#586334 (HTTPS service checker doesn't work with Python 2.6)
  * LP#649761 (ipdevinfo does not show router port IPs/prefixes)
  * LP#649767 (ipdevpoll should be able to exclude prefixes via configuration)
  * LP#692959 (ipdevpoll doesn't delete extinct router addresses)


Version 3.7.1
(released 07 December 2010)

#####################################################################
##  WARNING  WARNING  WARNING  WARNING  WARNING  WARNING  WARNING  ##
#####################################################################
##                                                                 ##
## This release fixes bugs in the NAV database schema. If you are  ##
## upgrading from a previous release you also need to upgrade your ##
## schema. For information on how to do this, please take a look   ##
## in doc/sql/upgrades/README .                                    ##
##                                                                 ##
#####################################################################

 Bugfixes:

  * LP#674433 (ipdevpoll: local variable 'obj_model' referenced before
               assignment)
  * LP#674466 (Room coordinates can't be edited in NAV 3.7.0)
  * LP#675532 (ipdevinfo crash on Nortel interfaces)
  * LP#675543 (ipdevinfo crash: could not identify an ordering operator for
               type point)
  * LP#678436 (SeedDB crashes on unknown IntegrityErrors during delete)
  * LP#686435 (Queued alerts prevent IP devices from being deleted)

  * The installation documentation had grown stale and has now been revised.


Version 3.7.0
(released 11 November 2010)

#####################################################################
##  WARNING  WARNING  WARNING  WARNING  WARNING  WARNING  WARNING  ##
#####################################################################
##                                                                 ##
## This release makes changes to the NAV database. If you are      ##
## upgrading from a previous release you also need to upgrade your ##
## database schema. For information on how to upgrade the database ##
## schema, please take a look in doc/sql/upgrades for more         ##
## information.  See also the release NOTES for upgrade info.      ##
##                                                                 ##
#####################################################################

 Features:
  * Geomap is a new tool that displays a network traffic map geographically,
    using OpenStreetMap data.
  * LDAP authentication now also works for Active Directory.
  * The user administration tool allows administrators to act as other users in
    the web interface, useful for troubleshooting alert profiles or privilege
    issues.
  * ipdevpoll now enables the psyco JIT-optimizing compiler if available.
  * New "Direct neighborship candidates" report, useful for debugging issues
    with topology detection.

 Bugfixes:
  * LP#671385 (ipdevpoll - DataError: invalid byte sequence for encoding
               "UTF8": 0x89)
  * LP#672444 (SeedDB crash when updating IP device whose serial has changed to
               a duplicate)
  * LP#666195 (Arnold error on port quarantine)


Version 3.6.3
(released 04 November 2010)

 This release fixes a regression introduced by version 3.6.2.

 Bugfixes:

  * LP#670947 (logengine crashes and spams admin once every minute)

Version 3.6.2
(released 04 November 2010)

 Bugfixes:

  * LP#609105 (Alertengine mailbombs error with insufficient info)
  * LP#638745 (logengine: TypeError: int argument required)
  * LP#666761 (ipdevpoll integrity error on serial number conflicts)
  * LP#667182 (MachineTracker details link leads to 404 Page Not Found)
  * LP#670817 (SeedDB crash when editing services)
  * LP#670832 (dump.py crashes when attempting to dump obsolete product table)
  * LP#670833 (dump.py produces invalid prefix dump)

Version 3.6.1
(released 25 October 2010)

#####################################################################
##  WARNING  WARNING  WARNING  WARNING  WARNING  WARNING  WARNING  ##
#####################################################################
##                                                                 ##
## This release makes changes to the NAV database. If you are      ##
## upgrading from a previous release you also need to upgrade your ##
## database schema. For information on how to upgrade the database ##
## schema, please take a look in doc/sql/upgrades for more         ##
## information.  See also the release NOTES for upgrade info.      ##
##                                                                 ##
#####################################################################

 Features:

  * ipdevpoll does not unnecessarily use database transactions any more.

 Bugfixes:

  * LP#656870 (report cells that were previously empty now say "None")
  * LP#658251 (3.6.0 mcc character encoding)
  * LP#659012 (ipdevpoll errors on non UTF-8 or ASCII in user-configured values)
  * LP#659196 (ipdevpoll IntegrityError: null value in column "ifindex"
               violates not-null constraint)
  * LP#659760 (mcc creates invalid config for interfaces with spaces in name)
  * LP#659786 (smsd gammudispatcher UnicodeDecodeError)
  * LP#660975 (ipdevpoll removes sysname when reverse lookup contains no PTR
               records)
  * LP#660992 (AlertEngine crashes with message: 'NoneType' object has no
               attribute 'end_time')
  * LP#660993 (smsd crashes on SIGHUP)
  * LP#661008 (Alert Profiles: Cannot add filter expressions that match text)
  * LP#661028 (Arnold crashes with 'ValueError: invalid literal' when blocking
               a mac address)

Version 3.6.0
(released 07 October 2010)

#####################################################################
##  WARNING  WARNING  WARNING  WARNING  WARNING  WARNING  WARNING  ##
#####################################################################
##                                                                 ##
## This release makes changes to the NAV database. If you are      ##
## upgrading from a previous release you also need to upgrade your ##
## database schema. For information on how to upgrade the database ##
## schema, please take a look in doc/sql/upgrades for more         ##
## information.  See also the release NOTES for upgrade info.      ##
##                                                                 ##
#####################################################################

 Features:

  * ipdevpoll performance gains.
  * more debug logging options for ipdevpoll time statistics and job status.
  * improved ipdevpoll handling of renumbered ifindexes.
  * more graceful handling of DNS errors in ipdevpoll dnsname plugin.

 Bugfixes:

  * LP#633126 (netmap shows wrong topology for switches)
  * LP#643340 (Schedule maintenance doesnt pick up boxname)
  * LP#643474 (Location context lost when refining device history search)
  * LP#644142 (Maintenance crash when adding location or room components)
  * LP#644985 (Netmap doesn't link properly to IP Device Info)
  * LP#645892 (report: csv export does not export full report)
  * LP#646602 (ipdevpoll fails on Python 2.4)
  * LP#646607 (Fatal UnboundLocalError in snmptrapd under Python 2.4)
  * LP#648658 (AttributeError at /status/ - nav-3.6.0b6)
  * LP#648687 (Netmap does not show link traffic in 3.6 betas)
  * LP#649624 (eventEngine InvocationTargetException)
  * LP#649635 (report crashes on international characters in org, location)
  * LP#649636 (Duplicate interfaces after upgrade disrupt ipdevpoll)
  * LP#649640 (Interfaces with migrated OSPF metrics cannot be deleted)
  * LP#650976 (ipdevpoll : Save stage failed with unhandled AttributeError)
  * LP#655564 (NameError at /ipdevinfo/svitsj.foo.tld/)
  * LP#656263 (getBoksMacs is unable to find interfaces corresponding
               to CDP data)

Version 3.6.0b6
(released 23 September 2010)

#####################################################################
##  WARNING  WARNING  WARNING  WARNING  WARNING  WARNING  WARNING  ##
#####################################################################
##                                                                 ##
## This release makes changes to the NAV database. If you are      ##
## upgrading from a previous release you also need to upgrade your ##
## database schema. For information on how to upgrade the database ##
## schema, please take a look in doc/sql/upgrades for more         ##
## information.  See also the release NOTES for upgrade info.      ##
##                                                                 ##
#####################################################################

 Bugfixes:

  * LP#590765 (Accounting log in radius-module crashes when clicking on
               details-link)
  * LP#627352 (mcc.py crashes with NameError)
  * LP#627358 (ipdevpoll crashes with TypeError on Python 2.4)
  * LP#628012 (ipdevpoll crashes with SyntaxError on Python 2.4)
  * LP#628023 (ipdevpoll crashes with TypeError during exception handling
               under Python 2.4)
  * LP#628058 (invalid link to netbox report from vendor report ipcount column)
  * LP#632289 (All modules listed as "None" in ipdevinfo)
  * LP#633974 (ipdevpoll IntegrityError when using uppercase in
               NTNU-convention router port descriptions)
  * LP#634944 (Maximum recursion depth exceeded in ipdevpoll)
  * LP#634951 (ipdevpoll exception logging masks unhandled exceptions' origin)
  * LP#634958 (ipdevpoll: object of type 'NoneType' has no len())
  * LP#639604 (ranked statistics ignores 64-bit traffic counters)
  * LP#641315 (portname search from report overview page fails)
  * LP#643381 (Changing user's name resets password)
  * LP#643467 (Color legend for switch port activity always says "30 days")
  * LP#644161 (Network Explorer search requests fail with
               AttributeError/FieldError)
  * LP#644219 (Netmap UnicodeDecodeError)
  * LP#644339 (Router port count in report to high)
  * LP#644340 (invalid link from report swport (Module-link))
  * LP#644342 (Failing search forms in report front page)
  * LP#645144 (Status page ERROR: operator does not exist: integer = text)

Version 3.6.0b5
(released 26 August 2010)

#####################################################################
##  WARNING  WARNING  WARNING  WARNING  WARNING  WARNING  WARNING  ##
#####################################################################
##                                                                 ##
## This release makes changes to the NAV database. If you are      ##
## upgrading from a previous release you also need to upgrade your ##
## database schema. For information on how to upgrade the database ##
## schema, please take a look in doc/sql/upgrades for more         ##
## information.  See also the release NOTES for upgrade info.      ##
##                                                                 ##
#####################################################################

 Features:

  * ipdevpoll:
    - properly handle IP device type changes.
    - improved vlan/prefix handling.
    - no longer idles forever inside database transactions.

 Bugfixes:

  * LP#562242 (Prefix matrix crashes when viewing IPv6 scope)
  * LP#595796 (csv export does not work)
  * LP#596863 (remove deprecated database table fields)
  * LP#601001 (prefix report from IP address scope breaks)
  * LP#603585 (Link to machine tracker from ipdevinfo missing)
  * LP#623826 (extract_cricket_oids crashes on parsing cricket-conf.pl)

  * Checkboxes in seeddb interface would never be checked as they should be on
    page loads.
  * After having introduced continuous integration into our workflow, many
    small problems have been detected and fixed.


Version 3.6.0b4
(released 08 July 2010)

 Features:
  * The SMS daemon will now increase the delay between retries when SMS
    dispatch fails.  This should decrease the amount of spam from smsd when
    there are transient GSM failures.
  * ipdevpoll will now naively report module outages.
  * On timeouts and failures, ipdevpoll will reschedule jobs within 60 seconds.

 Bugfixes:

  * LP#537166 (Community indexing used for non-Cisco devices)
  * LP#589046 (ranked statistics displays no message when no results were
               found)
  * LP#595797 (link incident count in avail report to incidents)
  * LP#596852 (extract_cricket_oids.py uses the first result for "gConfigRoot"
               even if it's a comment)
  * LP#597569 (servicemon continues to monitor services removed from SeedDB)
  * LP#598104 (non-django web systems missing account context objects in
               templates)
  * LP#598111 (login page doesn't do utf-8)
  * LP#598362 (cam table not equipped for module names, getBoksMacs fails on
               insert)
  * LP#598426 (arnold presents active as 9999-12-31 23:59:59)
  * LP#598437 (mcc.py fails to move rrd file)
  * LP#598508 (smsd dies because of incorrect DB API usage)
  * LP#599260 (getBoksMacs SQL syntax error during interface update)
  * LP#600193 (duplicate ifindexes on migrated data cause ipdevpoll job fail)


Version 3.6.0b3
(released 24 June 2010)

#####################################################################
##  WARNING  WARNING  WARNING  WARNING  WARNING  WARNING  WARNING  ##
#####################################################################
##                                                                 ##
## This release makes changes to the NAV database. If you are      ##
## upgrading from a previous release you also need to upgrade your ##
## database schema. For information on how to upgrade the database ##
## schema, please take a look in doc/sql/upgrades for more         ##
## information.  See also the release NOTES for upgrade info.      ##
##                                                                 ##
#####################################################################

 Bugfixes:

  * LP#338655 (DNS checker doesn't report version)
  * LP#502877 (Default Location and Organisation in install)
  * LP#567840 (missing alertmsg.conf for cisco AP trap)
  * LP#589033 (SQL syntax errors in Arnold)
  * LP#591671 (snmptrapd only supports pysnmp2)
  * LP#593555 (Setting for default smtp-server)
  * LP#593645 (Arnold sends all e-mail to author's hard-coded address)
  * LP#595943 (ipdevpoll IntegrityError on insert/update to vlan table)
  * LP#595944 (ipdevpoll TypeError: unsupported operand type(s) for /:
               'NoneType' and 'float')
  * LP#596813 (Adding a new netbox crashes)
  * LP#596841 (Multiple vlans returned on lookup cause ipdevpoll crash)
  * LP#596857 (ipv6 prefixes are not collected for some Cisco devices)
  * LP#597579 (db trigger causes deadlocks in ipdevpoll)
  * LP#597589 (ipdevpoll does not check for interface mac address validity)

Version 3.6.0b2
(released 10 June 2010)

  * LP#567840 (missing alertmsg.conf for cisco AP trap)
  * LP#588270 (Error: 'column "to_intefaceid" of relation "swp_netbox" does not
               exist' in getBoksMacs)
  * LP#588669 (Switch port statistics are lost on upgrade to NAV 3.6.0b1)
  * LP#588676 (migrate_cricket.py says "No such file", with no indication of
               what file is missing)
  * LP#588700 (snmptrapd dies when using psycopg 2.0.7)
  * LP#588742 (pysnmp2 and pysnmp-se conflict)
  * LP#589087 (getBoksMacs error: column "swportid" does not exist)
  * LP#589597 (ipdevpoll not installed during regular make install)
  * LP#590747 (ipdevpoll leaks memory)
  * LP#591244 (ipdevpoll idles in transactions)

Version 3.6.0b1.1
(released 26 May 2010)

 An update to the b1 release with corrections to the database schema
 initialization and upgrade scripts, some of which were missing from the
 previous release.

 Bugfixes:

   * LP#585535 (manage.sql script broken in 3.6.0b1)
   * LP#585539 (DB upgrade script missing from 3.6.0b1)

Version 3.6.0b1
(released 21 May 2010)

#####################################################################
##  WARNING  WARNING  WARNING  WARNING  WARNING  WARNING  WARNING  ##
#####################################################################
##                                                                 ##
## This release makes substantial changes to the NAV database. If  ##
## you are upgrading from a previous release you also need to      ##
## upgrade your database schema. For information on how to upgrade ##
## the database schema, please take a look in                      ##
## doc/sql/upgrades/README . See also the release NOTES for more   ##
## upgrade info.                                                   ##
##                                                                 ##
#####################################################################

 New features and improvements:

  * Main SNMP collector rewritten from scratch, using Python.  The new design
    specifically avoids Cisco-centric assumptions, and should improve equipment
    support over time.

  * Various improvements to the data model:

    - All interfaces are now registered in the same table.  Switch ports have
      switch port numbers, while router ports have (layer 3) IP addresses
      attached.  Interfaces of seemingly other categories are also registered.

    - Allows interfaces to relate directly to an IP device.  This also means
      that NAV will no longer create fake modules for chassis-only devices.

    - Modules are now identified by textual names, not integers.  This is to
      support vendors that do not necessarily number modules.

  * MailIn, a framework for parsing e-mail alerts from third party systems and
    injecting events into NAV's event and alert queue.

  * Enhanced report tool flexibility.  Reports now support any valid
    PostgreSQL statement.

  * The report tool can now export results to downloadable CSV files.

  * Added a simple availability report summarizing all downtime during the last
    month.

  * Ignoring resolved alerts is now supported when queueing alerts in an alert
    profile.

  * The defunct device management tool has been replaced by a pure Device
    history tool.

  * The IP Info tool has been merged into the IP Device Info tool.

  * The Machine Tracker has been rewritten using Django.

  * Makecricketconfig has been rewritten in Python, and allows for more
    flexibility in configuring Cricket for statistics collection.

  * forgetSQL and psycopg1 dependencies have been removed.

 Bugfixes:

  * LP#483524 (Arnold: Make mistaken enabling of ports less likely)
  * LP#425700 (Arnold mac-search)
  * LP#411817 (logengine shouldn't delete messages on every run)
  * LP#393471 (Maintenance engine does not post on event queue)
  * LP#333208 (Unable to rename parent organizations)


Version 3.5.6
(released 07 April 2010)

Bugfixes:

  * LP#538001 (Inconsistency in ARP records)
  * LP#540213 (Confusing debug output in Alert Profiles)
  * LP#451933 (getBoksMacs SQL error: "insufficient data left in message")
  * LP#390577 (Wrong network sort order in prefix report)
  * LP#550738 (createdb.sh fails to set schema search path)
  * LP#551499 (Cricket cron job fails when using default autconf settings)

Version 3.5.5
(released 16 February 2010)

Bugfixes:

  * LP#383854 (Netmap RRD-values does not look for high speed data)
  * LP#390606 (Radius-GUI menu-tabs doesn't show)
  * LP#392475 (No such file or directory: '/etc/nav/rrdBrowser.conf')
  * LP#395091 (cleanrrds.pl does not support timeformat from gfind)
  * LP#395185 (Adding new components to a existing maintenance task forces you
               to create a new task)
  * LP#410168 (Alert Profiles crashes on filter deletion)
  * LP#412996 (Invalid Reports URL after login)
  * LP#416833 (Switch port report's links to machinetracker are faulty)
  * LP#419750 (Multiple Cheetah templates fail to compile due to wrong
               encoding)
  * LP#436589 (Radius link to session-details lead to wrong session)
  * LP#450279 (UnboundLocalErrors cause smsd crash)
  * LP#485725 (uninettmaildispatcher plugin throws python NameError on SMTP
               server error)
  * LP#485785 (Alertengine requires SMTP server on localhost)
  * LP#492188 (Missing 404.html - Django error in NAV-3.5.4)
  * LP#494036 (AlertEngine does not handle inconsistent database state)
  * LP#515400 (Jabber dispatcher blocks due to hanging jabber-server blocking
               alertengine)
  * LP#520505 (Alertengine reinitialises handlers for every send)

Version 3.5.4
(released 14 May 2009)

Regressions:

  * LP#376430 (Web login fails under Python >= 2.5)


Version 3.5.3
(released 13 May 2009)

New feature:

  * getBoksMacs (the camlogger) will attempt to retrieve the list of active
    VLANs on a Cisco device directly, to ensure it has an updated and accurate
    list of separate forwarding databases.  This should mostly solve the
    problem described in the currently last question of the NAV FAQ.

Bugfixes:

  * LP#276248 (Small css rendering bug in MachineTracker)
  * LP#324769 (netmap: lines do not terminate on the router)
  * LP#338638 (DC service checker doesn't work)
  * LP#338649 (DNS service checker doesn't work)
  * LP#338715 (RPC service checker doesn't work)
  * LP#338725 (SMB service checker doesn't work)
  * LP#341575 (ipdevinfo service list crashes)
  * LP#344140 (dnsMismatch shown as Downtime in IP Device Info)
  * LP#345783 (IP Device Availability shown as N/A, should be 100%)
  * LP#345853 (DataIOExceptions from Netmap when using Windows)
  * LP#347226 (AlertEngine mailbombs: AlertQueueMessage matching query does
               not exist)
  * LP#347776 (logengine crash on log messages with years in their timestamps)
  * LP#348853 (AttributeError on Alert Profiles permissions page)
  * LP#348892 (AlertEngine fails to confirm SMS privilege for non-admin users)
  * LP#351499 (Advanced search in reports crashes in Internet Explorer)
  * LP#352236 ("Delete selected" button on My SMS page, but there's nothing to
               delete.)
  * LP#352316 (Servicemon dies without a trace)
  * LP#353121 (No alert information when alerttype is missing from
               alertmsg.conf)
  * LP#366032 (Service availability shown as N/A, should be 100%)


Version 3.5.2
(released 17 March 2009)

 Security fixes:

  * LP#340516 (XSS on login-page)
  * LP#340542 (Possible XSS in Arnold)

 Bugfixes:

  * LP#285349 (ranked stat should include router ports)
  * LP#285352 (ranked stat sysuptime does not provide link to cricket)
  * LP#319590 (Cannot delete quarantine vlans in Arnold)
  * LP#319594 (Duplicate quarantine vlans can be registered in Arnold)
  * LP#334789 (Arnold crash when enabling missing port)
  * LP#341099 (Most alerts queued for daily or weekly dispatch are
               never dispatched)
  * LP#341561 (Servicemon crashes when service checker init fails)
  * LP#341617 (DummyChecker crashes servicemon in NAV 3.5.1)
  * LP#341619 (PostgreSQLChecker crashes servicemon in NAV 3.5.1)
  * LP#341733 (Multiple simultaneous pping processes)

Version 3.5.1
(released 09 March 2009)

Bugfixes:

  * LP#285362 (netmap: link to ipdevinfo port view on links)
  * LP#290192 (getBoksMacs syntax error SQLExceptions)
  * LP#322328 (Netmap backend fails when nav session id is missing)
  * LP#323087 (Parsing of VLAN routing interfaces is case sensitive)
  * LP#328451 (snmptrapd idles in db transactions)
  * LP#328544 (a hyphen in the organisation name results in an exception in
               useradmin)
  * LP#328959 (AlertEngine errormail storm on empty alert address)
  * LP#330058 (TypeError in IP Device Info)
  * LP#330062 (NullPointer and DataIOExceptions from Netmap)
  * LP#330425 (Undocumented dependency to python-xmpp)
  * LP#330426 (AlertEngine mailbombs admin on plugin failure)
  * LP#330436 (AlertEngine Jabber plugin crashes on missing config)
  * LP#330464 (Alerts sent outside of timeperiod)
  * LP#330513 (NameErrors in t1000.py)
  * LP#330914 (ipdevinfo crashes when room or org id contains spaces)
  * LP#330981 (SMTP service checker effectively DOSes SMTP server)
  * LP#335326 (Multiple simultaneous servicemon processes)
  * LP#335412 (Missing port number results in no Cricket stats for port)
  * LP#335462 (Status page crashes under PostgreSQL 8.3)
  * LP#335474 (Duplicate alerts sent to same address)
  * LP#337220 (smsd and snmptrapd don't clean up their pidfiles)
  * LP#337694 (radiusparser crash with UnboundLocalError)
  * LP#338254 (AlertEngine crashes when profile with queued alerts is
               deactivated)


Version 3.5.0
(released 22 January 2009)

  * LP#294191 (Useradmin and Userinfo gives Page not found (404))
  * LP#300649 (snmptrapd logs crash as normal exit)
  * LP#300657 (snmptrapd crashes while parsing a trap)
  * LP#302740 (autoenable in Arnold is not working)
  * LP#303120 (Machine Tracker switch search by IP address produces
               erroneous results)
  * LP#308943 (Quarantine VLAN dropdown list does not appear)
  * LP#309287 (Attempt to move or delete filter in filter group
               crashes Alert Profiles)
  * LP#309290 (Attempt to confirm filter expression deletion does not
               work)
  * LP#309703 (Freetext search in maintenance does not work with IE)
  * LP#315380 (No SMS alerts sent in NAV 3.5.0b3)
  * LP#316281 (snmptrapd crashes on SIGHUP signal)
  * LP#317028 (Undocumented dependency to pyrad)
  * LP#317413 (Missing argument to changePortStatus in arnold library)

Version 3.5.0b3
(release 04 December 2008)

#####################################################################
##  WARNING  WARNING  WARNING  WARNING  WARNING  WARNING  WARNING  ##
#####################################################################
##                                                                 ##
## This release makes changes to the NAV database. If you are      ##
## upgrading from a previous release you also need to upgrade your ##
## database schema. For information on how to upgrade the database ##
## schema, please take a look in doc/sql/upgrades for more         ##
## information.  See also the release NOTES for upgrade info.      ##
##                                                                 ##
#####################################################################

 Bugfixes:

  * LP#285360 (netmap: interfaces swapped in popup view)
  * LP#285361 (netmap: use domain_suffix for shorter names)
  * LP#286922 (Netmap displays layer 2 links as layer 3 links)
  * LP#291551 (Alerts queued for daily dispatch are never sent)
  * LP#293519 (Radius accounting log search crashes on blank username
               or iprange)
  * LP#293531 (ipdevinfo does not redirect directly to ipdevice when
               domain_suffix is not given)
  * LP#293624 (AlertEngine crashes with UnboundLocalError for local
               variable 'num_sent_alerts')
  * LP#294075 (Alter the popup text order on ports in ipdevinfo)
  * LP#294191 (Useradmin and Userinfo gives Page not found (404))
  * LP#294578 (AlertEngine crashes with UnboundLocalError for local
               variable 'queued_alerts')
  * LP#294590 ("connected to" missing from GSW port details in ipdevinfo)
  * LP#298034 (ipdevinfo crash on missing availability stats)
  * LP#298039 (3.5 sql upgrade script does not flush old alerts from db)
  * LP#299851 (Cannot view public filters and filter groups)
  * LP#300449 (Make metanav and launchpad links more accessible)
  * LP#302412 (Add link from alert queue to alerts table)
  * LP#303967 (AlertEngine crash: global name 'TimePeriod' is not defined)
  * LP#303969 (AlertEngine crash: AlertEngine crash: object has no
               attribute 'timperiod_set')
  * LP#303977 (navTemplate.py missing from NAV 3.5 betas)
  * LP#305159 (Report advanced search form cannot be opened)


Version 3.5.0b2
(released 03 November 2008)

#####################################################################
##  WARNING  WARNING  WARNING  WARNING  WARNING  WARNING  WARNING  ##
#####################################################################
##                                                                 ##
## This release makes changes to the NAV database. If you are      ##
## upgrading from a previous release you also need to upgrade your ##
## database schema. For information on how to upgrade the database ##
## schema, please take a look in doc/sql/upgrades for more         ##
## information.  See also the release NOTES for upgrade info.      ##
##                                                                 ##
#####################################################################

 New features and improvements:

  * Radius accounting module added.  Enables NAV to store accounting logs from
    FreeRADIUS servers in the database, and search this data in the web
    interface.

  * HP SwitchStack support removed.  This functionality would cause much grief
    for those who have non-SwitchStack devices from HP.  See release NOTES for
    more information about migrating to this version if you monitor HP
    devices.

  * The report tool now displays the timestamp of report results.  This
    enables the user to see whether the results are retrieved live or from the
    report cache.  The cache is now also invalidated immediately if the report
    configuration files are changed.

 Bugfixes:

  * LP#273030 (getDeviceData crashes with ConcurrentModificationException)
  * LP#276225 (Local reports crash)
  * LP#276230 (Report name missing from automated report list)
  * LP#276246 (Report's advanced search form cannot be closed)
  * LP#277569 (Duplicate result rows in Machine Tracker)
  * LP#280145 (getDeviceData and eventEngine stop working after PostgreSQL
               disconnect)
  * LP#283102 (ARP records are wrongly associated with scope/static/reserved
               prefixes)
  * LP#284939 (AlertEngine resends alerts over and over)
  * LP#284950 (AlertEngine re-sends SMS messages indefinitely)
  * LP#284952 (AlertEngine logs are too verbose at loglevel INFO)
  * LP#285328 (ipdevinfo crashes with TypeError traceback)
  * LP#285331 (Duplicate RRD file references)
  * LP#286309 (Add new subscription should check for missing alertaddres and
               filtergroups)
  * LP#287434 (DEFAULT_FROM_EMAIL setting missing from nav.conf example)
  * LP#289823 (AlertEngine idles in transactions)
  * LP#289825 (AlertEngine eats RAM)

 
Version 3.5.0b1
(released 07 October 2008)

#####################################################################
##  WARNING  WARNING  WARNING  WARNING  WARNING  WARNING  WARNING  ##
#####################################################################
##                                                                 ##
## This release makes substantial changes to the NAV database. If  ##
## you are upgrading from a previous release you also need to      ##
## upgrade your database schema. For information on how to upgrade ##
## the database schema, please take a look in                      ##
## doc/sql/upgrades/README . See also the release NOTES for more   ##
## upgrade info.                                                   ##
##                                                                 ##
#####################################################################

 Launchpad.net has replaced SourceForge.net as NAV's project site
 provider.  All bug/feature number references from here on are
 prefixed with 'LP#'.

 New features and improvements:

  * The four NAV databases are merged into a single database.

  * IP Device Center is replaced by IP Device Info, written from
    scratch using Django.
  
  * Alert Profiles, user admin, user info and network explorer web
    tools rewritten from scratch using Python/Django.

  * AlertEngine har been rewritten from scratch using Python.

  * Netmap replaces the old Traffic Map solution.

  * Tomcat and PHP are no longer needed by NAV.

  * The report tool now supports local site reports using
    report.local.conf, while the report.conf distributed with NAV can
    be kept untouched.

  * Reports can now be configured to display column sum totals.

  * All available reports can now be listed, so they'll be available
    even if someone forgot to update the front.html configuration
    file.

  * More flexible location/room/device lookups and selects in the
    maintenance and device management interfaces.

  * LP#258331 (Warn user when port activity interval is larger than
               the actual data set)
  * LP#258340 (Additional information on switch ports)
  * LP#263610 (List more info about SRVs)
  * LP#263897 (Add a duplex mismatch report)
  * LP#263899 (Add a spanning tree blocked ports report)

 Bugfixes:

  * LP#262301 (Machine tracker links to ipdevinfo using wrong sysname
               for old records)
  * LP#258304 (Bug in color legend, browse/activity port view)


Version 3.4.4
(released 29 October 2008)

 Bugfixes:

  * LP#263931 regression (Status subsystem crashes when there are custom 
              status page preferences)
  * LP#273030 (getDeviceData crashes with ConcurrentModificationException)
  * LP#273866 (servicemon potentially crashes during NTP clock adjustments)
  * LP#277569 (Duplicate result rows in Machine Tracker)
  * LP#280145 (getDeviceData and eventEngine stop working after PostgreSQL
               disconnect)
  * LP#283102 (ARP records are wrongly associated with
               scope/static/reserved prefixes)


Version 3.4.3
(released 16 September 2008)

#####################################################################
##  WARNING  WARNING  WARNING  WARNING  WARNING  WARNING  WARNING  ##
#####################################################################
##                                                                 ##
## This release fixes bugs in the NAV database. If you are         ##
## upgrading from a previous release you also need to upgrade your ##
## database schema. For information on how to upgrade, see the     ##
## release NOTES and the contents of doc/sql/upgrades for more     ##
## information.                                                    ##
##                                                                 ##
#####################################################################

 Bugfixes:

  * LP#262303 (Searching an entire IPv6 subnet hangs the Machine Tracker)
  * LP#262296 (Remove obsolete cricketoids.txt)
  * LP#262287 (Arnold SyntaxWarning: name 'manage' is assigned to before
               global declaration)
  * LP#263931 (Status subsystem crashes when there are custom status page
               preferences)
  * LP#264226 (AttributeError: 'NoneType' object has no attribute 'save')
  * LP#264690 (report template loads deprecated javascript which slows down
               page loading)
  * LP#264318 (Make NAV use PySNMPv2 on Ubuntu Hardy)
  * LP#264731 (unrecognizedCDP report fails on PostgreSQL 8.3)
  * LP#258271 (unwanted static option in prefix in edit db)
  * LP#260330 (Error in 3.4.2.sql)
  * LP#258282 (smsd only logs to stderr before forking)
  * LP#258283 (smsd runs happily along with no configured dispatchers)
  * LP#264274 (Status preference page reloads every 30 seconds)

Version 3.4.2
(released 01 August 2008)

#####################################################################
##  WARNING  WARNING  WARNING  WARNING  WARNING  WARNING  WARNING  ##
#####################################################################
##                                                                 ##
## This release fixes bugs in the NAV database. If you are         ##
## upgrading from a previous release you also need to upgrade your ##
## database schema. For information on how to upgrade the database ##
## schema, please take a look in doc/sql/upgrades for more         ##
## information.  See also the release NOTES for upgrade info.      ##
##                                                                 ##
#####################################################################

 Bugfixes:

  * SF#1805509 (EditDB says: Unsupported SNMP protocol version: 0)
  * SF#2023345 (Errors in manage.sql)
    - This fix requires manual intervention; must run SQL script
      doc/sql/upgrades/3.4.2.sql
  * SF#2031154 (Report pages load unnormally slow)
  * Various small fixes to the Netmap beta/preview.

Version 3.4.1
(released 15  July 2008)

 Bugfixes:

  * SF#1967784 (Cheetah 2.0.1 errors on some templates in NAV 3.4)
  * SF#1967947 (Building NAV 3.4.0 for packaging fails on Netmap)
  * SF#1990664 (IP Device info crashes)
  * SF#1991654 (Many PHP errors in AlertProfiles under PHP5)
  * SF#1992863 (Arnold presents wrong ports when detentioning)
  * SF#2008627 (IP scope matrix crashes in NAV 3.4)
  * SF#2014809 (UnicodeDecodeError in IP Device Info)
  * SF#2016635 (Status page crashes under PostgreSQL 8.3)
  * SF#2017947 (Maintenance engine crashes under PostgreSQL 8.3)
  * SF#2018505 (Register device RMA crashes)
  * SF#2018579 (Messages RSS feed crashes)

 Also includes various small updates to the Netmap preview version.


Version 3.4.0
(released 16 May 2008)

#####################################################################
##  WARNING  WARNING  WARNING  WARNING  WARNING  WARNING  WARNING  ##
#####################################################################
##                                                                 ##
## This release makes changes to the NAV database. If you are      ##
## upgrading from a previous release you also need to upgrade your ##
## database schema. For information on how to upgrade the database ##
## schema, please take a look in doc/sql/upgrades for more         ##
## information.  See also the release NOTES for upgrade info.      ##
##                                                                 ##
#####################################################################

 New features and improvements:

  * IPv6 prefixes are collected.

  * Router IPv6 neighboring caches are now collected and made
    searchable in the Machine Tracker.

  * IP address matrix report rewritten to also support IPv6 address
    ranges.

  * New Netmap preview included.

  * New IP Device Info preview included.

  * arplogger (iptrace) has been reimplemented as a getDeviceData
    plugin.  Starting/stopping iptrace is no longer possible with the
    nav command.

  * Advanced report search form can be opened/closed without reloading
    the entire report page (requires Javascript-enabled browser)

  * More flexible configuration of LDAP authentication allows more
    ways to organize objects in LDAP servers.  Now also allows TLS
    encryption of LDAP connections.

  * Machine tracker now links to IP Device Info for individual ports
    found in searches.

  * Specific prefixes can now be ignored by getDeviceData based on
    configuration file setting.

 Bugfixes:

  * SF#1680011 (User admin panel crashes with orgid > 10 chars)
  * SF#1702800 (The IP Device Center does not properly flag disabled ports)
    This was a regression fix.
  * SF#1707993 (Character encoding problems in Cricket configuration)
  * SF#1716297 ("PSQLException: The column name prefixid not found" in gDD)
  * SF#1949567 (eventEngine posts duplicate alert for duplicate start event)
  * SF#1954786 (makecricketconfig.pl does not escape descriptions)


Version 3.3.3
(released 14 March 2008)

#####################################################################
##  WARNING  WARNING  WARNING  WARNING  WARNING  WARNING  WARNING  ##
#####################################################################
##                                                                 ##
## This release makes changes to the NAV database. If you are      ##
## upgrading from a previous release you also need to upgrade your ##
## database schema. For information on how to upgrade the database ##
## schema, please take a look in doc/sql/upgrades for more         ##
## information.  See also the release NOTES for upgrade info.      ##
##                                                                 ##
#####################################################################

 Bugfixes:

  * SF#1897681 (Wrong traffic counters used on Juniper devices)
  * SF#1899431 (ARP records munged on router or prefix removal)
  * SF#1899476 (CAM records munged on netbox removal)

Version 3.3.2
(released 10 December 2007)

 Bugfixes:

  * SF#1831074 ("Value %r not a number" in IP device center)
  * SF#1847738 (t1000 uses wrong field in database for fetching module)
  * SF#1847772 (No switch ports in IP Device Center for some switches)
  * SF#1847776 (Arnold blocks wrong switch ports on some HP switches)
  * SF#1847934 (Compile error in FrontpageTemplate.tmpl using old Cheetah)

Version 3.3.1
(released 08 November 2007)

 Bugfixes:

  * SF#1550393 (HW/SW/FW versions flipping back and forth on devices)
  * SF#1811548 (Wrong results in port activity view in IP Device Center)
  * SF#1812189 (NAV says no cam table support for many switches)
  * SF#1815618 (ERROR: relation "arp" does not exist in manage.sql)
  * SF#1815756 (Service status matrix has become cluttered in NAV 3.3.0)
  * SF#1822583 (Crazy numbers in ranked statistics)
  * SF#1822650 (snmptrapd is unable to load any handler modules)
  * SF#1822651 (snmptrapd loads plugins only when traps are received)
  * SF#1822731 (snmptrapd fails with a TypeError)
  * SF#1822760 (Browsing service details fails with PostgreSQL >= 8.2)
  * SF#1828136 (arplogger closes all arp records from non-responsive routers)

Version 3.3.0
(released 01 October 2007)

#####################################################################
##  WARNING  WARNING  WARNING  WARNING  WARNING  WARNING  WARNING  ##
#####################################################################
##                                                                 ##
## This release makes changes to the NAV database. If you are      ##
## upgrading from a previous release you also need to upgrade your ##
## database schema. For information on how to upgrade the database ##
## schema, please take a look in doc/sql/upgrades for more         ##
## information.                                                    ##
##                                                                 ##
#####################################################################

 New features and improvements:

  * Plugin-based SNMP trap reception daemon.  Comes ready with plugins
    for LINKUP/LINKDOWN traps and association traps from Airespace
    equipment (Cisco WLAN Controllers).

  * Greatly improved browsing and searching of device history in
    device management web tool.

  * Redesigned web interface to make it more concise.

  * Switch port numbers replaced by interface names as identifiers in
    all parts of the interface, including the Machine Tracker.

  * IP Device Center now has a tab to display router ports on modules,
    and also has detail views for router ports.

  * SF#1556369 (Support machine tracker switch searches by IP address).

  * Status page automatically refreshes every 30 seconds.

  * Logengine can now parse syslog files using a user defined
    character set (whereas it would previously choke on non-ASCII
    Latin-1 characters being inserted in the database).

 Bugfixes:

  * SF#1733239 (SQL character encoding errors in logengine)
  * SF#1750311 (Status subsystem crashes under mod_python 3.3.1)
  * SF#1733356 (Alert profile filters based on subcategory do not work)
  * SF#1660467 (Status Page crashes when box is down/on maintenance)
  * SF#1742713 (Messages retains db connections between browser requests)
  * SF#1739532 (l2trace crashes with traceback when searching by dns name)
  * SF#1702676 (EditDB assumes all SNMP devices can speak SNMPv1)
  * SF#1724688 (Missing quotes in arnold.pl)
  * SF#1798698 (PSQLException: This statement has been closed)
  * SF#1792351 (No traffic map load data with PostgreSQL 8.2.x)
  * SF#1801886 (getBoksMacs throws SQLExceptions for LLDP-enabled devices)

 Also various other small bugfixes and improvements.

Version 3.2.2
(released 01 May 2007)

 Bugfixes:

  * SF#1550393 (Hardware version flipping back and forth on devices)
  * SF#1588465 (moduleState quarantine does not work)
  * SF#1669763 (Port numbers are wrong on CatOS switches)
  * SF#1669975 (Cisco VLAN interfaces are not properly ignored as swports)
  * SF#1675508 (getDeviceData produces OutOfMemoryErrors and freaks out)
  * SF#1680004 (EditDB crashes when adding a room that already exists)
  * SF#1681256 (t1000.pl refers to non-existant database fields)
  * SF#1689137 (The OID tester ignores responses with empty strings)
  * SF#1697527 (NAV daemons don't properly re-open log files on SIGHUP)
  * SF#1699058 (The SMS daemon dies on temporary dispatcher failures)
  * SF#1699068 (smsd/gammu doesn't see that SMS was successfully sent)
  * SF#1702800 (The IP Device Center does not properly flag disabled ports)
  * SF#1677074 (Router temperature over 300M degrees Celsius in Cricket)
  * SF#1702860 (EditDB crashes when attempting to add a service)
  * SF#1661395 (SMSD's BoostDispatcher crashes)
  * SF#1704164 (Confusing label "Last seen on switch" in IP info center)

 Also various other small improvements.

Version 3.2.1
(released 16 February 2007)

 Bugfixes:

  * SF#1661327 (Makecricketconfig uses 64-bit counters where not supported)
  * SF#1660516 (eventEngine does not work in NAV 3.2.0)
  * SF#1649947 (My SMS crashes if user has no sms alert address)
  * SF#1661381 (SMSD's database queue fails with SQL syntax error)

Version 3.2.0
(released 02 February 2007)

#####################################################################
##  WARNING  WARNING  WARNING  WARNING  WARNING  WARNING  WARNING  ##
#####################################################################
##                                                                 ##
## This release makes changes to the NAV database. If you are      ##
## upgrading from a previous release you also need to upgrade your ##
## database schema. For information on how to upgrade the database ##
## schema, please take a look in doc/sql/upgrades for more         ##
## information.                                                    ##
##                                                                 ##
#####################################################################

 New features and improvements:

  * New messages and maintenance web tools, rewritten from scratch, replace the
    old messages system. The maintenance tool features a calendar for ease of
    use.

  * SMS Daemon rewritten in Python, now extensible with dispatcher plugins.
    Existing plugins for Gammu, Boost Communications (www.boostcom.no) and
    e-mail gateways.

  * New link from alert profiles enables users to see their own SMS queues.

  * More information and links in the IP Device Browser. Among other things:
    New color for 10gig ports, displays serial number, displays software
    version and displays "first discovered by NAV" time.

  * Full description (ifAlias) string now stored for gwports too.

  * All reports have been revised.  A new report lists unrecognized CDP
    neighbours seen by NAV.  Reports now display 1000 rows per page by default,
    instead of 100.

  * The status page now shows devices and services on maintenance.

  * A new tool to show ranked statistical data collected by NAV/Cricket.
    Useful for checking which routers/switches have the highest CPU
    utilization, which interfaces have the most traffic, etc.

  * NAV now configures Cricket to utilize 64-bit traffic counters where
    applicable, preventing counter wrap-around problems for saturated links and
    reducing collection frequency for gigabit interfaces from once a 1 minute
    to once every 5 minutes.

  * Room IDs can now be changed in EditDB

  * The OID tester component of getDeviceData now runs faster, by not issuing
    unnecessary indexed community snmp queries.

  * New About-page in web interface.

  * HTML templates restructured, much of the web interface will now validate as
    XHTML 1.0 Transitional.

  * NAV installation can now properly report its own version number.

  * JVM options can now be configured individually for Java bases subsystems in
    nav.conf.  Java subsystems can now also be configured to use an alternate
    JVM installation using the JAVA_HOME variable in nav.conf.

  * Cleaned up output from nav start/stop/status commands, to increase
    legibility.

  * Removed gDD dependency on the system's /usr/bin/host program.

  * Arplogger now ignores routers that are known to be down, instead of spewing
    SNMP query errors by e-mail.

  * IP Devices can now be deleted directly from the Edit IP Device form in
    EditDB.

  * Nice, new icons for several web tools, now with SVG source files.

 Bugfixes:

  * Many SQL errors related to missing tables in FROM clauses fixed.

  * Fixed bug #1551839 (Cannot change IP address in EditDB)
  
  * Fixed bug #1602315 (EditDB crashes when attempting to delete rooms in use)

  * Fixed bug #1643321 (EditDB crashes when entering invalid IP address)

  * Fixed bug which crashed EditDB when devices returned SNMP Integer values as
    serial numbers.

  * Arnold now properly blocks switch ports on HP equipment.

  * Changed inefficient hash indexes which caused the logengine (syslog
    analyzer) to run extremely slowly and PostgreSQL to run up an insane server
    load.

  * Fixed bug that occurred spuriously, causing the Prefix Matrix to believe an
    entire network scope was a subnet on its own.

  * makecricketconfig.pl would set strange umask values when writing
    cricket-config, which would cause permission problems and possibly make
    graphs disappear from the Cricket web interface.

  * ... and various other small bugs.


Version 3.1.1
(released 08 November 2006)

 Security fixes:

 * The session mechanism of the web interface contained a potential directory
   traversal vulnerability.  A mitigating factor was that an attacker would
   first need write access to the local file system of the NAV server.  The
   vulnerability was discovered by Jim Gallacher, and is similar to a
   vulnerability discovered in mod_python:
   http://issues.apache.org/jira/browse/MODPYTHON-135

 Bugfixes:

 * getDeviceData no longer attempts to map Cisco submodules into NAV's data
   model.  This solves several Cisco related module problems.

 * Any module without switch ports would erroneously be detected as down when
   the module monitor ran single handedly.  Typically, they would stay marked
   as down for five hours, go up for one hour, then down again for another
   five (#1583453).

 * getDeviceData threads working with equipment that enabled VLANs above 1023
   would crash, causing incomplete information to be collected from these
   devices..  It no longer crashes, but NAV still will not properly support
   more than 1024 vlans (#1518783)

 * getDeviceData should no longer generate repeated, incorrect
   deviceHwVerChanged alerts for HP equipment (#1550393).

 * Fixed bug that would cause a getDeviceData collector thread to crash when a
   device appeared not to support the ifHighSpeed OID.

 * A couple of getDeviceData plugins had NullPointerExceptions.

 * Initial Cricket/makecricketconfig setup was botched after directory
   restructuing.  Makecricketconfig is now more flexible when locating a
   system's cricket installation, and where its config and data are placed.

 * Some SQL errors in EditDB were fixed.

 * Fixed bugs in SNMP getnext handling in EditDB.

 * Fixed an EditDB hardcoded limitation of 10 characters in an IP device's
   orgid field - the database allows up to 30 characters.

 * EditDB would crash when inserting devices that happened to return non-ASCII
   serial numbers.  Non-ASCII serial numbers are now ignored.

 * Removed code from networkDiscovery that attempted to traverse non-routed
   VLANs.  This code was not properly tested, and potentially caused several
   topology related problems.

 * Build/install errors related to Arnold were fixed.

 * A bug caused by hardcoded values in Arnold prevented it from blocking ports
   on equipment of other categories than EDGE, even if it was configured to
   allow this.

 * Status page preferences no longer crashes with a Python traceback
   (#1521695).

 * The Traffic Map admin buttons no longer disappear when the Traffic Map
   applet is reloaded (#1495566).
 
 * The traffic map would never display any load data for links on interfaces
   with spaces in their names (such as ATM interfaces on Cisco devices).

 * The "black load" syndrome of the Traffic Map has been compensated for. 

 * The cam collector would not insert port numbers in cam records unless NAV
   had collected proper ifName/ifDescr values for the ports in question.

 * The pping and servicemon processes now properly perform a double fork and
   detach completely from the controlling terminal when daemonized.  When the
   daemons had been started/restarted in an SSH session, this bug would
   sometimes cause said SSH session to hang on logout.

 * Fixed a bug which rendered NAV's Cheetah templates incompatible with
   Cheetah 2.

 * Various other small bugfixes and cosmetic changes.


Version 3.1.0
(released 30 June 2006)

#####################################################################
##  WARNING  WARNING  WARNING  WARNING  WARNING  WARNING  WARNING  ##
#####################################################################
##                                                                 ##
## This release makes changes to the NAV database. If you are      ##
## upgrading from a previous release you also need to upgrade your ##
## database schema. For information on how to upgrade the database ##
## schema, please take a look in doc/sql/upgrades for more         ##
## information.                                                    ##
##                                                                 ##
#####################################################################

 New features and improvements:

 * Arnold, a subsystem to block users' switch ports by using NAV's
   Machine Tracker data.

 * IP Information Center web tool, displays any information NAV has on
   single IP addresses.

 * Extra tab on IP Device Center to illustrate switch port usage.

 * The IP Device Center will now display a device's software version,
   and a timestamp of the last update made by getDeviceData.  

 * A "refresh" link on the IP Device Center allows the user to trigger
   a new collection run to refresh the device data.

 * l2trace web tool, enables users to trace network paths on layer
   two.

 * Autodiscovery command line tool added to contrib.  This tool will
   try to discover every managed network device within your network,
   and add them to NAV.

 * All logged in users are now considered members of the new system
   group "Authenticated Users".  Minimum privileges for authenticated
   users can be granted to this group.

 * Password hashes stored in the account database are now salted, for
   slightly enhanced security.

 * NAV now supports reading interface speeds from the ifHighSpeed OID,
   thus supporting speeds above 4.2Gbps.

 * Initial db setup now suggests creating only one database user,
   instead of the previous two.

 Bugfixes:

 * Dependency on pysnmp=3.3.5 (the unstable dev branch) has been
   removed, please downgrade to pysnmp 2.

 * EditDB no longer crashes when adding devices that report duplicate
   serial numbers.

 * AlertEngine would crash when concatenating several queued alerts
   into one SMS message.

 * AlertEngine would, under certain circumstances, not delete a user's
   queued alerts, resulting in constant retransmission of the same
   queued alerts.

 * Some improved debug logging in AlertEngine.

 * DNS lookups in getDeviceData are slightly more robust.

 * The cam logger now runs 4 times an hour, as opposed to once every
   hour, which was not a very good default.

 * Missing Traffic Map icons were added.

 * Machine Tracker would crash when doing DNS lookups on inactive host
   searches (#1509944).

Version 3.0.1
(released 28 April 2006)

 Security fixes:

 * The report interface failed to properly sanitize user input,
   potentially allowing for SQL injections.

 Bugfixes:

 * Some modules import python profiling modules that aren't always
   part of the standard distribution.

 * pping would crash if there was no route to a host.

 * SQL Errors in the server and trunked core switch ports reports.

 * Some devices would never be taken off maintenance.

 * The default web greeting still mentioned the word "beta"

 * The SMTP service checker didn't properly extract version
   information from all SMTP server banners.

 * Registering mixed case device names as sysnames or DNS names would
   result in dnsMismatch alerts.

 * dnsMismatch alert text would use the DNS name as both the sysname
   and DNS name values, confusing the receiver as to what the actual
   problem was.

 * getBoksMacs/mactrace would crash under specific, hard to reproduce
   circumstances.

 * There were potential syntax errors in the NAV perl API with newer
   Perl versions.

 * Some NAV processes would not gracefully close database connections
   on exit.

 * Several parts of the web interface would report InterfaceErrors if
   a database connection was temporarily dropped by the database
   server.  Please report any further occurrences of these errors.

 * Newer versions of Firefox would not properly render the table
   graphics of the web interface.

 * The machine tracker would not properly sanitize user input IP
   addresses, leading to strange errors and backtraces in the web
   interface.

 * The Alert Engine would did not delete processed entries from the
   alert queue, which caused the database table to grow indefinitely.

 * Much of the Alert Engine's debug logs were unreadable because they
   referred to many entities by their internal database IDs.
 
 * The type information shipped with NAV incorrectly specified that
   Cisco 3750 and 2970 based devices did not support the cs@vlan
   convention, thus disabling proper CAM table collection from these
   devices.

 * The HTML on the NAV login page would be sent as plain text under
   newer versions of mod_python.


Version 3.0.0
(released 16 September 2005)

 Improvements:

 * Fixed a bug in maintengine which prevented it from doing it's job when the
   database was busy/overloaded.

 * Fixed a bug in the integration between Alert Profiles (PHP) and the Cheetah
   templating system (Python), which would cause the Alert Profiles web
   interface to act up.

 * Character coding information added to all NAV-original Python programs.

 * Fixed a bug which cleared a user's password if the account editing form of
   Useradmin was submitted without changes.

 * NetworkDiscovery now only checks for closed vlans on active ports.

 * Fixed a NullPointerException in getDeviceData.

 * Fixed various problems with Cisco module/submodule translation in
   getDeviceData.

 * Fixed a AlertEngine/getDeviceData combination bug which caused AlertEngine
   to log loads of long error messages on events that lacked an alerttype
   suggestion.

 * New option to have AlertEngine log error messages to a separate error log.

 * AlertEngine now sends error alerts if an alerttype has no configured subject
   line in alertmsg.conf.

 * Added report shortcut to search for strings in prefix-netident (added to the
   front.html config file)

 * Added link from Report to the previously hidden feature "service matrix" of
   the IP Device Center (added to the front.html config file)


Version 3.0_rc2
(released 20 July 2005)

 Improvements:

 * More data for the snmpoid table, please run the new snmpoid.sql to
   ensure your system will work after an upgrade.

 * The Service Monitor's RPC plugin no longer complains loudly to
   stderr.

 * The Messages and Report web interfaces will no longer
   intermittently cross-over mysteriously.

 * The alert message texts have been updated to contain messages for
   all known alerts.

 * Overlapping time periods in an alert profile will no longer cause
   double alerts to be sent.

 * Modules that are down can now actually be found and deleted in the
   Device Management interface.

 * The Traffic Map system and Network Explorer can now be properly
   configured to run without a single NAV root directory.

 * Alert Profiles web pages now include the correct stylesheets, so it
   won't look as funny.

 * Several getDeviceData-related problems were ironed out.

 * The menu on Messages' maintenance list is no longer ugly.

 * IP devices put on maintenance will now be taken off maintenance,
   instead of remaining on maintenance forever.

 * Maintenance-scheduled IP devices can now be properly deleted from
   messages.

 * Next/previous page-links in reports will now work properly even
   when using advanced search options.  Also, advanced searching on
   database fields that contain underscores (like sw_ver) will now
   work.

 * Performance improvements in the IP Device Center.


Version 3.0_rc1
(released 09 June 2005)

#####################################################################
##  WARNING  WARNING  WARNING  WARNING  WARNING  WARNING  WARNING  ##
#####################################################################
##                                                                 ##
## This release makes changes to the NAV database. If you are      ##
## upgrading from a previous release you also need to upgrade your ##
## database schema. For information on how to upgrade the database ##
## schema, please take a look in doc/sql/upgrades for more         ##
## information.                                                    ##
##                                                                 ##
#####################################################################

 Improvements:

 * Eventengine BoxState plugin now uses a queue for boxes down in
   order to ensure that we don't send out boxdown alerts prematurely.

 * The Gwport plugin of getDeviceData has been rewritten and should
   be much more stable (less restarts of gDD necessary).

 * Most of the reports in the report generator have been optimized and
   will display much more quickly than before.

 * Various improvements to Cricket to better cope with changes. This
   should make vlanPlot display the network load more reliably.

 * Send email for boxShadow and boxSunny.

 * WLAN devices are correctly detected as being in shadow.

 * Only allow editing of prefixes where the nettype table says it's
   editable.

 * Attempt to fix several instances of bad HTML markup in the report
   generator, which would break on various browsers.

 * Attempt to get the module number of Cisco devices correct in more
   cases.

 * Handle the case of duplicate module serials in a graceful manner.

 * gDD collects data every 6 hours by default, although the default
   is only for new devices. The collection frequency can be changed by
   setting the 'frequency' field in the netboxsnmpoid table, and the
   default value can be changed in getDeviceData.conf.

 * Add option for setting the logging level for NAV subsystems in
   nav.conf.

 * Try to also discover closed / private VLANs.

 * Support for PIDs > 65535 in pping (typical on FreeBSD).

 * Add a 'monitor' thread to the cam-logger which exits the process
   if it hangs for some reason.

 * Using a separate database server has been tested and all NAV
   subsystems should now support this.


Version 3.0_beta10
(released 11 February 2005)

#####################################################################
##  WARNING  WARNING  WARNING  WARNING  WARNING  WARNING  WARNING  ##
#####################################################################
##                                                                 ##
## This release makes changes to the NAV database. If you are      ##
## upgrading from a previous release you also need to upgrade your ##
## database schema. For information on how to upgrade the database ##
## schema, please take a look in doc/sql/upgrades for more         ##
## information.                                                    ##
##                                                                 ##
#####################################################################

 Improvements:

 * gDD now makes sure to give priority to new devices when its work
   load with old devices is high.
 * gDD now refers to IP Devices by sysname in its logs, making it
   easier to track its actions when reading the logs.
 * gDD now correctly updates the netident of elinks.
 * gDD will now also attempt to extract software version information
   from a device's sysDescr OID (also collects sw_ver for the device
   itself, and not just its modules).
 * A bug that prevented the service monitor's LDAP plugin from
   functioning from time to time was fixed.
 * Router ports that are administratively down are removed from NAVdb
   by gDD.
 * The report generator now supports multi-line and complex SQL
   queries.
 * The SQL queries of the netbox, gw, sw, edge and wlan reports were
   optimized for speed.

 Additions:

 * gDD will now collect memory information from devices.


Version 3.0_beta9
(released 21 January 2005)

 User-visible changes:
 
 * For performance reasons, the WestHawk Java SNMP library has been
   discarded in favor of Java SNMP, which has a nice GPL license and
   doesn't hog resources by creating lots of threads.
 * Machine tracker searches have been redone to be more like in NAV 2,
   due to the complexity of automatic attempts at correlating CAM and
   ARP records.1
 * Makecricketconfig should now generate correct interface
   descriptions for router interfaces in Cricket.
 * The previously disabled Server statistics support of
   Makecricketconfig has ben re-enabled and fixed.
 * Start/stop scripts now use "su -" when switching from root to
   navcron, to reset the environment before starting processes.  This
   may have adverse effects if root has his/her environment variables
   set to locate NAV libraries while the navcron user doesn't.
 * The report system should now correctly count the number of gwports
   registered for a device in NAVdb.
 * Edit database no longer throws exceptions if NAVdb contains
   organizations without descriptions.
 * The default priorities of the web tools have been adjusted.
 * getDeviceData should no longer come out of sync with NAVdb, as it
   no longer works on a memory cache of the NAVdb.
 * getDeviceData no longer deletes prefixes of the 'scope' type (which
   makes the prefix matrix of the Report system work again).
 * Improvements to the module monitor of getDeviceData.
 * Load data is now available in the Traffic map.

Known bugs in this version:

 * getDeviceData will at times seemingly "forget" some IP devices and
   stop retrieving updated information from them.  Until this has been
   fixed, this can be worked around by restarting getDeviceData,
   either on a regular basis, or when inconsistencies between NAVdb
   and the real world are seen.


Version 3.0_beta8
(released 08 November 2004)

#####################################################################
##  WARNING  WARNING  WARNING  WARNING  WARNING  WARNING  WARNING  ##
#####################################################################
##                                                                 ##
## This release makes changes to the NAV database. If you are      ##
## upgrading from a previous release you also need to upgrade your ##
## database schema. For information on how to upgrade the database ##
## schema, please take a look in doc/sql/upgrades for more         ##
## information.                                                    ##
##                                                                 ##
#####################################################################

 User-visible changes:
 * Encoding info has been added to several python modules, to make
   newer versions of Python stop complaining about PEP 0263.  But
   there are probably more modules that need these changes.
 * Attempting to stop not running cron services using the nav command
   will no longer yield a Python exception.
 * Alert profiles containing time periods spanning across midnight
   will now work.
 * Interface names containing more than one forward slash now work
   with makecricketconfig.
 * Added config file cricket-views.conf to define which views
   makecricketconfig will create.
 * Several editdb crash bugs were fixed.
 * Default set of reports (report.conf) were bugfixed.
 * MachineTracker had a serious design flaw in its primary SQL
   statement, which would cause arbitrary and erroneous search result.
   The automatic combination of arp and cam data should now be more
   accurate.
 * When there are no active messages, the annoying "No Found" message
   is no longer displayed on the home page.
 * Some missing icons have been added, and new icons for some tools.
 * Some strange errors on the web were due to small differences in
   mod_python versions used on Apache 1.3 and Apache 2, the ones that
   have been found have been fixed.
 * Tremendous amount of fixes related to the getDeviceData collection
   system, more accurate collection of module information and module
   state, detection of replaced netboxes, etc.
 * Errors in getDeviceData and missing constraints in the database
   would sometimes cause several netboxes and/or several modules to
   refer to the same device and serial number (which is supposed to be
   impossible).  This has been fixed.
 * Improvements to vlanPlot layout, including links to IP device
   center and Network Explorer.  Will now also display an error
   message when contact cannot be establishwith the vPServer, whereas
   previously it would only present a blank screen.
 

Version 3.0_beta7
(released 21 July 2004)

 Changelog for version 3 first created.  This entry contains changes
 since 3.0_beta6.  

#####################################################################
##  WARNING  WARNING  WARNING  WARNING  WARNING  WARNING  WARNING  ##
#####################################################################
##                                                                 ##
## This release makes changes to the NAV database. If you are      ##
## upgrading from a previous release you also need to upgrade your ##
## database schema. For information on how to upgrade the database ##
## schema, please take a look in doc/sql/upgrades for more         ##
## information.                                                    ##
##                                                                 ##
#####################################################################

 User-visible changes:
 * Several fixes to the web interface makes it compatible with Apache
   2 and mod_python 3.  Example config for Apache 2 included in
   doc/apache.
 * Syslog Analyzer ported/rewritten from NAV v2 (then known as navlog).
 * Subnet usage matrix ported/rewritten from NAV v2.
 * editDB can now edit cabling and patch information.
 * Improvements to the editDB interface:
   - Fixed typos.
   - Simplified a few procedures.
   - Clarified cryptic field names.
   - Red asterisks mark required form fields.
   - Can control groupings used in vlanPlot.
 * Improvements to the messages interface.
 * References to the eMotd subsystem have been changed to messages.
 * vlanPlot applet is now displayed inside the NAV web framework
   template.
 * The nav command will complain verbosely if it cannot import the
   nav.startstop module.
 * Lots of "hehe" fixes by stain.
 * The following utilities have been added:
   - dump.py to dump live database content into bulk import-ready text
     files.
   - navclean.py to delete old/expired cam- and arp records from the
     database.
 * pg_backup.pl translated to English and rewritten to work with NAV
   v3.  Example config included.
 * The user adminstration panel now has it's own entry in the toolbox.
 * Visibility improvements to vlanPlot and Network Explorer.
 * Some bugfixes related to getDeviceData's collection of information.<|MERGE_RESOLUTION|>--- conflicted
+++ resolved
@@ -1,4 +1,3 @@
-<<<<<<< HEAD
 Version 4.0b5
 (released 03 Mar 2014)
 
@@ -127,7 +126,8 @@
  version we recommend installing NAV on a separate, perhaps virtual, server,
  and migrate production data according to the data migration howto found in
  the documentation.
-=======
+
+
 Version 3.15.7
 (released 27 Feb 2014)
 
@@ -152,7 +152,6 @@
   * LP#1297200 (powersupplywatch crashes when there are more than ~1024 devices
                 to poll)
   * LP#1297767 (Django exposes sensitive data like: username/password)
->>>>>>> 8cf056dd
 
 
 Version 3.15.6
